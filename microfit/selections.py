import re


# pi0 preselection
PREPI0Q = 'nslice == 1'
PREPI0Q += ' and contained_fraction > 0.4'
PREPI0Q += ' and shr_energy_tot_cali > 0.07'
PREPI0Q += ' and ( (_opfilter_pe_beam > 0 and _opfilter_pe_veto < 20) or bnbdata == 1 or extdata == 1)'

# nue preselection
PRESQ = 'nslice == 1'
PRESQ += ' and selected == 1'
PRESQ += ' and shr_energy_tot_cali > 0.07'
PRESQ += ' and ( (_opfilter_pe_beam > 0 and _opfilter_pe_veto < 20) or bnbdata == 1 or extdata == 1)'

# 1e1p preselection
OnePPRESQ = PRESQ
OnePPRESQ += ' and n_tracks_contained == 1 and n_showers_contained == 1'

# 1e1p selection (loose box cuts, same as 1eNp loose box cuts)
OnePLCUTQ = OnePPRESQ
OnePLCUTQ += ' and CosmicIPAll3D > 10.'
OnePLCUTQ += ' and trkpid < 0.02'
OnePLCUTQ += ' and hits_ratio > 0.50'
OnePLCUTQ += ' and shrmoliereavg < 9'
OnePLCUTQ += ' and subcluster > 4'
OnePLCUTQ += ' and trkfit < 0.65'
OnePLCUTQ += ' and tksh_distance < 6.0'
OnePLCUTQ += ' and (shr_tkfit_nhits_tot > 1 and shr_tkfit_dedx_max > 0.5 and shr_tkfit_dedx_max < 5.5)' 
OnePLCUTQ += ' and tksh_angle > -0.9'
OnePLCUTQ += ' and shr_trk_len < 300.'

# 1eNp preselection
NPPRESQ = PRESQ
NPPRESQ += ' and n_tracks_contained > 0'
NPPRESQ_one_shower = NPPRESQ + ' and n_showers_contained == 1'
NPPRESQ_one_shower_one_track = NPPRESQ_one_shower + ' and n_tracks_contained == 1'
NPPRESQ_one_shower_twoplus_tracks = NPPRESQ_one_shower + ' and n_tracks_contained > 1'
NPPRESQ_one_track = NPPRESQ + ' and n_tracks_contained == 1'
NPPRESQ_twoplus_tracks = NPPRESQ + ' and n_tracks_contained > 1'

# 2+ showers preselection
PRESQ_twoplus_showers = PRESQ + ' and n_showers_contained >= 2'
NPPRESQ_twoplus_showers = NPPRESQ + ' and n_showers_contained >= 2'

# very loose box cuts
NPVLCUTQ_all_showers = NPPRESQ
NPVLCUTQ_all_showers += ' and CosmicIPAll3D > 10.'
NPVLCUTQ_all_showers += ' and trkpid < 0.25'
NPVLCUTQ_all_showers += ' and hits_ratio > 0.5'
NPVLCUTQ_all_showers += ' and trkfit < 0.90'
NPVLCUTQ_all_showers += ' and tksh_distance < 10.0'
NPVLCUTQ_all_showers += ' and tksh_angle > -0.9'
NPVLCUTQ = NPVLCUTQ_all_showers + ' and n_showers_contained == 1'
NPVLCUTQ_two_shower = NPVLCUTQ_all_showers + ' and n_showers_contained > 1'
#NPVLCUTQ = NPVLCUTQ_all_showers + ' and (n_showers_contained == 1 or (n_showers_contained>1 and shr12_cos_p1_dstart>0.99))'

# loose box cuts
NPLCUTQ_all_showers = NPPRESQ
NPLCUTQ_all_showers += ' and CosmicIPAll3D > 10.'
NPLCUTQ_all_showers += ' and trkpid < 0.02'
NPLCUTQ_all_showers += ' and hits_ratio > 0.50'
NPLCUTQ_all_showers += ' and shrmoliereavg < 9'
NPLCUTQ_all_showers += ' and subcluster > 4'
NPLCUTQ_all_showers += ' and trkfit < 0.65'
NPLCUTQ_all_showers += ' and tksh_distance < 6.0'
NPLCUTQ_all_showers += ' and (shr_tkfit_nhits_tot > 1 and shr_tkfit_dedx_max > 0.5 and shr_tkfit_dedx_max < 5.5)' 
NPLCUTQ_all_showers += ' and tksh_angle > -0.9'
NPLCUTQ_all_showers += ' and shr_trk_len < 300.' # new cut
NPLCUTQ = NPLCUTQ_all_showers + ' and n_showers_contained == 1'
NPLCUTQ_two_shower = NPLCUTQ_all_showers + ' and n_showers_contained > 1'

# tight box cuts
NPTCUTQ_all_showers = NPVLCUTQ_all_showers
NPTCUTQ_all_showers += ' and CosmicIPAll3D > 30.'
NPTCUTQ_all_showers += ' and CosmicDirAll3D > -0.98 and CosmicDirAll3D < 0.98'
NPTCUTQ_all_showers += ' and trkpid < 0.02'
NPTCUTQ_all_showers += ' and hits_ratio > 0.65'
NPTCUTQ_all_showers += ' and shr_score < 0.25'
NPTCUTQ_all_showers += ' and shrmoliereavg > 2 and shrmoliereavg < 10'
NPTCUTQ_all_showers += ' and subcluster > 7'
NPTCUTQ_all_showers += ' and trkfit < 0.70'
NPTCUTQ_all_showers += ' and tksh_distance < 4.0'
NPTCUTQ_all_showers += ' and trkshrhitdist2 < 1.5'
NPTCUTQ_all_showers += ' and (shr_tkfit_nhits_tot > 1 and shr_tkfit_dedx_max > 1.0 and shr_tkfit_dedx_max < 3.8)'
NPTCUTQ_all_showers += ' and (secondshower_Y_nhit<=8 or secondshower_Y_dot<=0.8 or anglediff_Y<=40 or secondshower_Y_vtxdist>=100)'
NPTCUTQ_all_showers += ' and tksh_angle > -0.9 and tksh_angle < 0.70'
NPTCUTQ_all_showers += ' and shr_trk_len < 300.'
NPTCUTQ = NPTCUTQ_all_showers + ' and n_showers_contained == 1'
NPTCUTQ_two_shower = NPTCUTQ_all_showers + ' and n_showers_contained > 1'
#NPTCUTQ = NPTCUTQ_all_showers + ' and (n_showers_contained == 1 or (n_showers_contained>1 and shr12_cos_p1_dstart>0.99))'

# box cuts, for aligned shower test
NPALTESTQ_all_showers = NPPRESQ
NPALTESTQ_all_showers += ' and CosmicIPAll3D > 30.'
NPALTESTQ_all_showers += ' and CosmicDirAll3D > -0.98 and CosmicDirAll3D < 0.98'
NPALTESTQ_all_showers += ' and hits_ratio > 0.65'
NPALTESTQ_all_showers += ' and shr_score < 0.25'
NPALTESTQ_all_showers += ' and shrmoliereavg > 2 and shrmoliereavg < 10'
NPALTESTQ_all_showers += ' and subcluster > 7'
NPALTESTQ_all_showers += ' and trkfit < 0.70'
NPALTESTQ_all_showers += ' and shr_trk_len < 300.'
NPALTESTQ_all_showers += ' and topological_score > 0.8'
NPALTESTQ = NPALTESTQ_all_showers + ' and n_showers_contained == 1'
NPALTESTQ_two_showers = NPALTESTQ_all_showers + ' and n_showers_contained > 1'
#NPALTESTQ = NPALTESTQ_all_showers + ' and (n_showers_contained == 1 or (n_showers_contained>1 and shr12_cos_p1_dstart>0.99))'

# BDT cuts
# 0304 extnumi, pi0 and nonpi0
BDTCQ_all_showers = NPLCUTQ_all_showers
BDTCQ_all_showers += ' and pi0_score > 0.67 and nonpi0_score > 0.70'
BDTCQ = BDTCQ_all_showers + ' and n_showers_contained == 1'
BDTCQ_two_shower = BDTCQ_all_showers + ' and n_showers_contained > 1'

# CT: Adding inverted BDT cuts
BDTCQ_all_showers_INV = NPLCUTQ_all_showers
BDTCQ_all_showers_INV += ' and (pi0_score < 0.67 or nonpi0_score < 0.70)'
BDTCQ_INV = BDTCQ_all_showers_INV + ' and n_showers_contained == 1'

#BDTCQ = BDTCQ_all_showers + ' and (n_showers_contained == 1 or (n_showers_contained>1 and shr12_cos_p1_dstart>0.99))'

BDTCQ_only = 'pi0_score > 0.67 and nonpi0_score > 0.70'

# xsec selection
NPXSLQ_all_showers = NPPRESQ
NPXSLQ_all_showers += ' and CosmicIPAll3D > 10.'
NPXSLQ_all_showers += ' and trkpid<(0.015*trk_len+0.02)'
NPXSLQ_all_showers += ' and hits_ratio > 0.50'
NPXSLQ_all_showers += ' and shrmoliereavg < 9'
NPXSLQ_all_showers += ' and subcluster > 4'
NPXSLQ_all_showers += ' and trkfit < 0.65'
NPXSLQ_all_showers += ' and tksh_distance < 10.0'
NPXSLQ_all_showers += ' and tksh_angle > -0.9'
NPXSLQ_all_showers += ' and shr_trk_len < 300.'
NPXSLQ_all_showers += ' and protonenergy_corr > 0.05'
NPXSLQ = NPXSLQ_all_showers + ' and n_showers_contained == 1'
NPXSBDTQ_all_showers = NPXSLQ_all_showers
NPXSBDTQ_all_showers += ' and pi0_score > 0.50 and nonpi0_score > 0.50'
NPXSBDTQ = NPXSBDTQ_all_showers + ' and n_showers_contained == 1'

# test intermediate BDT cuts
# 0304 extnumi, pi0 and nonpi0
TESTINTBDTCQ_all_showers = NPPRESQ
TESTINTBDTCQ_all_showers += ' and pi0_score > 0.50 and pi0_score < 0.70'
TESTINTBDTCQ = TESTINTBDTCQ_all_showers + ' and n_showers_contained == 1'
TESTINTBDTCQ2 = NPVLCUTQ
TESTINTBDTCQ2 += ' and pi0_score > 0.30 and pi0_score < 0.60'
TESTBDT07CQ_all_showers = NPPRESQ
TESTBDT07CQ_all_showers += ' and pi0_score > 0.70'
TESTBDT02CQ_all_showers = NPPRESQ
TESTBDT02CQ_all_showers += ' and pi0_score > 0.20'
TESTBDT05CQ_all_showers = NPPRESQ
TESTBDT05CQ_all_showers += ' and pi0_score > 0.50'

#1e0p selection
ZPPRESEL_all_tracks = PRESQ
ZPPRESEL_onep_track = ZPPRESEL_all_tracks + ' and n_tracks_contained > 0'
ZPPRESEL = ZPPRESEL_all_tracks + ' and n_tracks_contained == 0'

ZPBOXCUTS_all_tracks = ZPPRESEL_all_tracks
ZPBOXCUTS_all_tracks += ' and n_showers_contained == 1'
ZPBOXCUTS_all_tracks += ' and shrmoliereavg > 1 and shrmoliereavg < 8'
ZPBOXCUTS_all_tracks += ' and shr_score < 0.05'
ZPBOXCUTS_all_tracks += ' and CosmicIPAll3D > 20. '
ZPBOXCUTS_all_tracks += ' and (CosmicDirAll3D<0.75 and CosmicDirAll3D>-0.75)'
ZPBOXCUTS_all_tracks += ' and trkfit < 0.4'
ZPBOXCUTS_all_tracks += ' and subcluster > 6'
ZPBOXCUTS_all_tracks += " and (shr_tkfit_gap10_dedx_Y>1.5 & shr_tkfit_gap10_dedx_Y<2.5)"
ZPBOXCUTS_all_tracks += " and (shr_tkfit_gap10_dedx_U>1.5 & shr_tkfit_gap10_dedx_U<3.75)"
ZPBOXCUTS_all_tracks += " and (shr_tkfit_gap10_dedx_V>1.5 & shr_tkfit_gap10_dedx_V<3.75)"
ZPBOXCUTS_all_tracks += " and shr_tkfit_2cm_dedx_max>1. and shr_tkfit_2cm_dedx_max<4."
ZPBOXCUTS_all_tracks += ' and shr_trk_len < 300.'
ZPBOXCUTS_onep_track = ZPBOXCUTS_all_tracks + ' and n_tracks_contained > 0'
ZPBOXCUTS = ZPBOXCUTS_all_tracks + ' and n_tracks_contained == 0'

ZPPRESEL_all_tracks = PRESQ
ZPPRESEL_onep_track = ZPPRESEL_all_tracks + ' and n_tracks_contained > 0'
ZPPRESEL = ZPPRESEL_all_tracks + ' and n_tracks_contained == 0'
ZPPRESEL_one_shower = ZPPRESEL + ' and n_showers_contained == 1'
ZPLOOSESEL_all_tracks = ZPPRESEL_all_tracks
ZPLOOSESEL_all_tracks += ' and n_showers_contained == 1'
ZPLOOSESEL_all_tracks += ' and CosmicIPAll3D > 10.'
ZPLOOSESEL_all_tracks += ' and CosmicDirAll3D > -0.9 and CosmicDirAll3D < 0.9'
ZPLOOSESEL_all_tracks += ' and shrmoliereavg < 15'
ZPLOOSESEL_all_tracks += ' and subcluster > 4'
ZPLOOSESEL_all_tracks += ' and trkfit < 0.65'
ZPLOOSESEL_all_tracks += ' and secondshower_Y_nhit < 50'
ZPLOOSESEL_all_tracks += ' and shr_trk_sce_start_y > -100 and shr_trk_sce_start_y < 80'
ZPLOOSESEL_all_tracks += ' and shr_trk_sce_end_y > -100 and shr_trk_sce_end_y < 100 '
ZPLOOSESEL_all_tracks += ' and shr_trk_len < 300.'
ZPLOOSESEL_all_tracks += ' and (n_tracks_tot == 0 or (n_tracks_tot>0 and tk1sh1_angle_alltk>-0.9))'
ZPLOOSESEL_onep_track = ZPLOOSESEL_all_tracks + ' and n_tracks_contained > 0'
ZPLOOSESEL = ZPLOOSESEL_all_tracks + ' and n_tracks_contained == 0'
ZPBDTLOOSE_all_tracks = ZPLOOSESEL_all_tracks
ZPBDTLOOSE_all_tracks += ' and bkg_score > 0.72'

# CT: Adding new query for inverted BDT cuts
ZPBDTLOOSE_all_tracks_INV = ZPLOOSESEL_all_tracks 
ZPBDTLOOSE_all_tracks_INV  += ' and bkg_score < 0.72'

ZPBDTLOOSE_onep_track = ZPBDTLOOSE_all_tracks + ' and n_tracks_contained > 0'
ZPBDTLOOSE_onep_track_INV = ZPBDTLOOSE_all_tracks_INV + ' and n_tracks_contained > 0'

ZPBDTLOOSE = ZPBDTLOOSE_all_tracks + ' and n_tracks_contained == 0'
ZPBDTLOOSE += ' and (n_tracks_tot == 0 or (n_tracks_tot>0 and tk1sh1_angle_alltk>-0.9))'

ZPBDTLOOSE_INV = ZPBDTLOOSE_all_tracks_INV + ' and n_tracks_contained == 0'
ZPBDTLOOSE_INV += ' and (n_tracks_tot == 0 or (n_tracks_tot>0 and tk1sh1_angle_alltk>-0.9))'

ZPBDTVLOOSE_all_tracks = ZPLOOSESEL_all_tracks
ZPBDTVLOOSE_all_tracks += ' and bkg_score >0.5'
ZPBDTVLOOSE_onep_track = ZPBDTVLOOSE_all_tracks + ' and n_tracks_contained > 0'
ZPBDTVLOOSE = ZPBDTVLOOSE_all_tracks + ' and n_tracks_contained == 0'

ZPBDT_all_tracks = ZPLOOSESEL_all_tracks
ZPBDT_all_tracks += ' and bkg_score >0.85'
ZPBDT_onep_track = ZPBDT_all_tracks + ' and n_tracks_contained > 0'
ZPBDT = ZPBDT_all_tracks + ' and n_tracks_contained == 0'

ZPPRESEL_two_shower = ZPPRESEL + ' and n_showers_contained > 1'
ZPLOOSESEL_two_shower = ZPPRESEL_two_shower
ZPLOOSESEL_two_shower += ' and CosmicIPAll3D > 10.'
ZPLOOSESEL_two_shower += ' and CosmicDirAll3D > -0.9 and CosmicDirAll3D < 0.9'
ZPLOOSESEL_two_shower += ' and shrmoliereavg < 15'
ZPLOOSESEL_two_shower += ' and subcluster > 4'
ZPLOOSESEL_two_shower += ' and trkfit < 0.65'
ZPLOOSESEL_two_shower += ' and secondshower_Y_nhit < 50'
ZPLOOSESEL_two_shower += ' and shr_trk_sce_start_y > -100 and shr_trk_sce_start_y < 100'
ZPLOOSESEL_two_shower += ' and shr_trk_sce_end_y > -100 and shr_trk_sce_end_y < 100 '
ZPLOOSESEL_two_shower += ' and shr_trk_len < 300.'
ZPLOOSESEL_two_shower += ' and (n_tracks_tot == 0 or (n_tracks_tot>0 and tk1sh1_angle_alltk>-0.9))'
ZPLOOSESEL_two_shower += ' and n_tracks_contained == 0'
ZPBDTLOOSE_two_shower = ZPLOOSESEL_two_shower + ' and bkg_score > 0.72'

ZPPRESEL_two_shower_CRT = ZPPRESEL_two_shower + ' and (crtveto != 1 or crthitpe < 100) and _closestNuCosmicDist > 5.'

<<<<<<< HEAD
=======

>>>>>>> bec0135a
ZPXSLQ_all_showers = ZPPRESEL
ZPXSLQ_all_showers += ' and shrmoliereavg < 10'
ZPXSLQ_all_showers += ' and subcluster > 4'
ZPXSLQ_all_showers += ' and trkfit < 0.65'
ZPXSLQ_all_showers += ' and secondshower_Y_nhit < 50'
ZPXSLQ_all_showers += ' and shr_trk_sce_start_y > -100 and shr_trk_sce_start_y < 90'
ZPXSLQ_all_showers += ' and shr_trk_sce_end_y > -100 and shr_trk_sce_end_y < 100 '
ZPXSLQ_all_showers += ' and shr_trk_len < 300.'
ZPXSLQ_all_showers += ' and n_tracks_tot == 0'
ZPXSLQ_all_showers += ' and shr_tkfit_gap10_dedx_max<4'
ZPXSLQ = ZPXSLQ_all_showers + ' and n_showers_contained == 1'
ZPXSBDTQ_all_showers = ZPXSLQ_all_showers
ZPXSBDTQ_all_showers += ' and bkg_score>0.4'
ZPXSBDTQ_all_showers += ' and cos_shr_theta>0.6'
ZPXSBDTQ_all_showers += ' and electron_e>0.51'
ZPXSBDTQ = ZPXSBDTQ_all_showers + ' and n_showers_contained == 1'

XPXSBDTQ = "(("+ZPXSBDTQ+") or ("+NPXSBDTQ+"))"

ZPONEGAMMA = ZPLOOSESEL
ZPONEGAMMA += ' and (CosmicDirAll3D<0.8 and CosmicDirAll3D>-0.8)'
ZPONEGAMMA += ' and (shr_phi<-2.2 or shr_phi>-0.8)'
ZPONEGAMMA += ' and shr_tkfit_dedx_max>3.5'
ZPONEGAMMA += ' and shr_score<0.2'
ZPONEGAMMA += ' and (secondshower_Y_nhit<=8 or secondshower_Y_dot<=0.8 or anglediff_Y<=40 or secondshower_Y_vtxdist>=100)'
ZPONEGAMMA += ' and shr_trk_len < 300.'
ZPONEGAMMA += ' and n_tracks_tot==0'
ZPONEGAMMA += ' and subcluster > 6'

CCNCPI0SEL = 'CosmicIPAll3D > 30.'
#CCNCPI0SEL += ' and CosmicDirAll3D > -0.90 and CosmicDirAll3D < 0.90'
#CCNCPI0SEL += ' and shr_trk_sce_start_y < 100 and shr_trk_sce_end_y < 100 and shr_trk_sce_start_y > -100 and shr_trk_sce_end_y > -100'
CCNCPI0SEL += ' and shr_trk_sce_end_y < 105'
CCNCPI0SEL += ' and hits_y > 80'
CCNCPI0SEL += ' and shr_score < 0.25'
#v1
CCNCPI0SEL += ' and topological_score > 0.1'

CCNCPI0SEL1TRK = CCNCPI0SEL
CCNCPI0SEL1TRK += ' and n_tracks_contained > 0'

CCPI0SEL = CCNCPI0SEL
CCPI0SEL += ' and ((trkpid>0.6 and n_tracks_contained>0) or (n_tracks_contained < n_tracks_tot))'

NCPI0SEL = CCNCPI0SEL
NCPI0SEL += ' and (n_tracks_contained == 0 or trkpid < 0.6)'
NCPI0SEL += ' and (n_tracks_contained == n_tracks_tot)' # no exiting tracks

# SIDEBANDS CUTS
LOW_PID = '(0.0 < pi0_score < 1.0) and (0.0 < nonpi0_score < 1.0) and ~((pi0_score > 0.1) and (nonpi0_score > 0.1))'
MEDIUM_PID = '(0.1 < pi0_score < 1.0) and (0.1 < nonpi0_score < 1.0) and ~((pi0_score > 0.67) and (nonpi0_score > 0.7))'
LOW_ENERGY = '(0.15 < reco_e < 0.65)'
MEDIUM_ENERGY = '(0.75 < reco_e < 1.05)'
LOW_MEDIUM_ENERGY = '(0.05 < reco_e < 1.05)'
HIGH_ENERGY = '(1.05 < reco_e < 2.05)'
HIGH_ENERGY_ZP = '(reco_e > 0.9)'
MEDIUM_ENERGY_ZP = '(0.65 < reco_e < 0.9)'
HIGH_ENERGY_NOUPBOUND = '(reco_e > 1.05)'
NEAR_ENERGY_NOUPBOUND = '(reco_e > 0.65)'
NEAR_ENERGY_ONLY = '(0.65 < reco_e < 0.85)'
HIGH_ENERGY_EXT = '(0.85 < reco_e < 2.05)'
HIGH_ENERGY_EXT_NOUPBOUND = '(reco_e > 0.85)'
ADD_ENERGY_BINS = '(reco_e > 0.85 and reco_e < 1.05)'
ALL_ENERGY = '(reco_e > 0.)'
TWOP_SHOWERS = 'n_showers_contained >= 2'
LOW_PID_ZP = '(0.0 < bkg_score < 0.4)'
MEDIUM_PID_ZP = '(0.4 < bkg_score < 0.72)'
BLIND = '(bnbdata == 0)'

# CT Defining near and far sideband selection queries, these are what's used in the technote
# Everything in the NP selection except the BDT cuts
NP_SIDEBANDS_OTHERCRITERIA = "CosmicIPAll3D > 10. and trkpid < 0.02 and hits_ratio > 0.50 and shrmoliereavg < 9 and subcluster > 4 and trkfit < 0.65 and tksh_distance < 6.0 and (shr_tkfit_nhits_tot > 1 and shr_tkfit_dedx_max > 0.5 and shr_tkfit_dedx_max < 5.5) and tksh_angle > -0.9 and shr_trk_len < 300. and n_showers_contained == 1" 
NP_FAR_SIDEBAND = "reco_e > 1.05 or (pi0_score < 0.1 and nonpi0_score < 0.1)" 
NP_NEAR_SIDEBAND = "(0.75 < reco_e < 1.05 and (pi0_score > 0.1 and nonpi0_score > 0.1)) or (reco_e < 0.75 and (0.1 < pi0_score < 0.67 and 0.1 < nonpi0_score < 0.7))"

# Everything in the NP selection except the BDT cuts
ZP_SIDEBANDS_OTHERCRITERIA="n_showers_contained == 1 and CosmicIPAll3D > 10. and CosmicDirAll3D > -0.9 and CosmicDirAll3D < 0.9 and shrmoliereavg < 15 and subcluster > 4 and trkfit < 0.65 and secondshower_Y_nhit < 50 and shr_trk_sce_start_y > -100 and shr_trk_sce_start_y < 80 and shr_trk_sce_end_y > -100 and shr_trk_sce_end_y < 100  and shr_trk_len < 300. and (n_tracks_tot == 0 or (n_tracks_tot>0 and tk1sh1_angle_alltk>-0.9)) and n_tracks_contained == 0 and (n_tracks_tot == 0 or (n_tracks_tot>0 and tk1sh1_angle_alltk>-0.9))"
ZP_FAR_SIDEBAND = "reco_e > 0.9 or bkg_score < 0.4" 
ZP_NEAR_SIDEBAND = "(0.65 < reco_e < 0.9 and bkg_score > 0.4) or (reco_e < 0.65 and 0.4 < bkg_score < 0.72)" 

NEAR_SIDEBAND = "(" + NP_NEAR_SIDEBAND + ") or (" + ZP_NEAR_SIDEBAND + ")"
FAR_SIDEBAND = "(" + NP_FAR_SIDEBAND + ") or (" + ZP_FAR_SIDEBAND + ")"

#ZP_FAR_SIDEBAND = HIGH_ENERGY_ZP + " or " + LOW_PID_ZP 
#ZP_NEAR_SIDEBAND = MEDIUM_ENERGY_ZP + " or " + MEDIUM_PID_ZP 

# High and medium energy sidebands

NP_HIGH_ENERGY = "(reco_e > 1.05)"
NP_MEDIUM_ENERGY = "(0.75 < reco_e < 1.05 and pi0_score > 0.1 and nonpi0_score > 0.1)"

ZP_HIGH_ENERGY = "(reco_e > 0.90)"
ZP_MEDIUM_ENERGY = "(0.65 < reco_e < 0.90 and bkg_score > 0.4)"

# Low and medium PID sidebands 

NP_LOW_PID = "((0.0 < pi0_score < 1.0) and (0.0 < nonpi0_score < 1.0) and ~((pi0_score > 0.1) and (nonpi0_score > 0.1)))"
NP_MEDIUM_PID = "(0.1 < pi0_score < 0.67 and 0.1 < nonpi0_score < 0.7 and reco_e < 1.05)"

ZP_LOW_PID = "(0.0 < bkg_score < 0.4)"
ZP_MEDIUM_PID = "(0.4 < bkg_score < 0.72 and reco_e < 0.90)" 

# pi0 selection
SCORECUT = 0.5 # 0.75 #75 # max track score
DVTX = 3.0 # 3. # distance from vertex of each shower
VTXDOT = 0.8 # dot product between each shower's direction and the vtx -> shr start vector
EMIN1 =  60 #60 # leading photon min energy
EMIN2 =  40 #40 #20. # 20. # subleading photon min energy
GAMMADOT = 0.94 # max dot product between showres
DEDXCUT = 1.0 # MeV/cm cut on leading shower only
PI0SEL = 'nslice == 1'
PI0SEL += ' & pi0_shrscore1 < %f & pi0_shrscore2 < %f'%(SCORECUT,SCORECUT)
PI0SEL += '& pi0_dot1  > %f & pi0_dot2 > %f '%(VTXDOT,VTXDOT)
PI0SEL += ' & pi0_radlen1 > %f & pi0_radlen2 > %f & pi0_gammadot < %f '%(DVTX,DVTX,GAMMADOT)
PI0SEL += ' & pi0_energy1_Y > %f & pi0_energy2_Y > %f'%(EMIN1,EMIN2)
#PI0SEL += ' and (filter_pi0 == 1 or bnbdata==1 or extdata==1)'
#PI0SEL += ' and (filter_pi0 == 1)'
PI0SEL += ' and pi0_dedx1_fit_Y >= %f'%DEDXCUT


# numu selection
NUMUPRESEL = 'nslice == 1'
NUMUPRESEL += ' and ( (_opfilter_pe_beam > 0 and _opfilter_pe_veto < 20) or bnbdata == 1 or extdata == 1)'
NUMUPRESEL += ' and reco_nu_vtx_sce_x > 5 and reco_nu_vtx_sce_x < 251. '
NUMUPRESEL += ' and reco_nu_vtx_sce_y > -110 and reco_nu_vtx_sce_y < 110. '
NUMUPRESEL += ' and reco_nu_vtx_sce_z > 20 and reco_nu_vtx_sce_z < 986. '
NUMUPRESEL += ' and (reco_nu_vtx_sce_z < 675 or reco_nu_vtx_sce_z > 775) '
NUMUPRESEL += ' and topological_score > 0.06 '
#NUMUPRESEL += ' and contained_fraction > 0.9 '

NUMUCRT = ' and (crtveto != 1 or crthitpe < 100) and _closestNuCosmicDist > 5.'

NUMUPRESELCRT = NUMUPRESEL + NUMUCRT

NUMUSEL = NUMUPRESEL + ' and n_muons_tot > 0'
NUMUSEL0PI = NUMUSEL + ' and n_muons_tot == 1 and n_showers_tot == 0'

NUMUSEL0PI = NUMUSEL + ' and n_muons_tot == 1 and n_showers_tot == 0'

NUMUSELNP = NUMUSEL + ' and n_protons_tot > 0'
NUMUSEL0P = NUMUSEL + ' and n_protons_tot == 0'
NUMUSELNP0PI = NUMUSEL0PI + ' and n_protons_tot > 0'
NUMUSEL0P0PI = NUMUSEL0PI + ' and n_protons_tot == 0'

NUMUSELNP0PI = NUMUSEL0PI + ' and n_protons_tot > 0'
NUMUSEL0P0PI = NUMUSEL0PI + ' and n_protons_tot == 0'

NUMUSELCRT = NUMUSEL + NUMUCRT
NUMUSELCRT0PI = NUMUSEL0PI + NUMUCRT

NUMUSELCRT0PI = NUMUSEL0PI + NUMUCRT

NUMUSELCRTNP = NUMUSELCRT + ' and n_protons_tot > 0'
NUMUSELCRT0P = NUMUSELCRT + ' and n_protons_tot == 0'
NUMUSELCRTNP0PI = NUMUSELCRT0PI + ' and n_protons_tot > 0'
NUMUSELCRT0P0PI = NUMUSELCRT0PI + ' and n_protons_tot == 0 and topological_score > 0.2'

NUMUSELCRTNP0PI = NUMUSELCRT0PI + ' and n_protons_tot > 0'
NUMUSELCRT0P0PI = NUMUSELCRT0PI + ' and n_protons_tot == 0 and topological_score > 0.2'

NUMUSEL1MU1P = NUMUSEL + ' and n_tracks_contained == 2 and trk2_pid < -0.2'

# eta queries
ETASLICE = ' nslice == 1'
ETASLICE += ' and topological_score > 0.1'
ETASLICE += ' and ( (_opfilter_pe_beam > 0 and _opfilter_pe_veto < 20) or bnbdata == 1 or extdata == 1)'

ETACONTAINMENT  = ETASLICE + ' and ' + 'reco_nu_vtx_sce_x > 10 and reco_nu_vtx_sce_x < 250'
ETACONTAINMENT += ' and reco_nu_vtx_sce_y > -110 and reco_nu_vtx_sce_y < 100'
ETACONTAINMENT += ' and reco_nu_vtx_sce_z > 25 and reco_nu_vtx_sce_z < 990'

ETATWOSHRQUERY  = ETACONTAINMENT + ' and ' + 'n_showers_050_tot == 2'

ETAPI0QUERY = ETATWOSHRQUERY + ' and ' + 'pi0_dot1 > 0.9 and pi0_dot2 > 0.9'
ETAPI0QUERY += ' and pi0_radlen1 > 2 and pi0_radlen2 > 2'

ETAQUERY = ETAPI0QUERY + ' and ' + 'pi0_mass_Y_corr > 250. and pi0_mass_Y_corr < 750.'

# sideband categories
sideband_categories = {
    'HiEextmax2': {'query': HIGH_ENERGY_EXT, 'title': '0.85 GeV < Reco energy < 2.05 GeV', 'dir': 'HiEextmax2'},
    'HiEmax2': {'query': HIGH_ENERGY, 'title': '1.05 GeV < Reco energy < 2.05 GeV', 'dir': 'HiEmax2'},
    'HiE': {'query': HIGH_ENERGY_NOUPBOUND, 'title': 'Reco energy > 1.05 GeV', 'dir': 'HiE'},
    'NearE': {'query': NEAR_ENERGY_NOUPBOUND, 'title': 'Reco energy > 0.65 GeV', 'dir': 'HiEnear'},
    'NearEOnly': {'query': NEAR_ENERGY_ONLY, 'title': '0.65 GeV < Reco energy < 0.85 GeV', 'dir': 'HiEnearOnly'},
    'LowE': {'query': LOW_ENERGY, 'title': '0.15 < Reco energy < 0.65 GeV', 'dir': 'LowE'},
    'HiEext': {'query': HIGH_ENERGY_EXT_NOUPBOUND, 'title': 'Reco energy > 0.85 GeV', 'dir': 'HiEext'},
    'HiEadd': {'query': ADD_ENERGY_BINS, 'title': '0.85 < Reco energy < 1.05 GeV', 'dir': 'HiEadd'},
    'HiEZP': {'query': HIGH_ENERGY_ZP, 'title': 'Reco energy > 0.9 GeV', 'dir': 'HiEZP'},
    'LPID': {'query': LOW_PID, 'title': 'Low BDT', 'dir': 'LPID'},
    'MPID': {'query': MEDIUM_PID, 'title': 'Medium BDT', 'dir': 'MPID'},
    'LPIDZP': {'query': LOW_PID_ZP, 'title': 'Low BDT', 'dir': 'LPIDZP'},
    'MPIDZP': {'query': MEDIUM_PID_ZP, 'title': 'Medium BDT', 'dir': 'MPIDZP'},
    'TwoPShr': {'query': TWOP_SHOWERS, 'title': '2+ showers', 'dir': 'TwoPShr'},
    'TwoPShrHiE': {'query': " and ".join([TWOP_SHOWERS,HIGH_ENERGY_NOUPBOUND]), 'title': '2+ showers,Reco energy > 1.05 GeV', 'dir': 'TwoPShrHiE'},
    'Blind': {'query': BLIND, 'title': 'Blind', 'dir': 'Blind'},
    'None': {'query': None, 'title': None, 'dir': 'None'},
}

# preselection categories
preselection_categories = {
    'PI0': {'query': PREPI0Q, 'title': 'Pi0 Presel.', 'dir': 'PI0'},
    'NUE': {'query': PRESQ, 'title': 'Nue Presel.', 'dir': 'NUE'},
    'NP': {'query': NPPRESQ, 'title': '1eNp Presel.', 'dir': 'NP'},
    'NPOneShr': {'query': NPPRESQ_one_shower, 'title': '1eNp Presel., 1 shower', 'dir': 'NPOneShr'},
    'NPOneTrk': {'query': NPPRESQ_one_track, 'title': '1eNp Presel., 1 track', 'dir': 'NPOneTrk'},
    'NPTwoPTrk': {'query': NPPRESQ_twoplus_tracks, 'title': '1eNp Presel., 2+ tracks', 'dir': 'NPTwoPTrk'},
    'ZP': {'query': ZPPRESEL, 'title': '1e0p Presel.', 'dir': 'ZP'},
    'ZPOneShr': {'query': ZPPRESEL_one_shower, 'title': '1e0p Presel., 1 shower', 'dir': 'ZPOneShr'},
    'ZPAllTrks': {'query': ZPPRESEL_all_tracks, 'title': '1e0p Presel., 0+ tracks', 'dir': 'ZPAllTrks'},
    'ZPTwoShr': {'query': ZPPRESEL_two_shower, 'title': '1e0p Presel., 2+ shower', 'dir': 'ZPTwoShr'},
    'ZPTwoShrCRT': {'query': ZPPRESEL_two_shower_CRT, 'title': '1e0p Presel. w/ CRT, 2+ shower', 'dir': 'ZPTwoShrCRT'},
    'None': {'query': None, 'title': None, 'dir': 'None'},
    'NSLICE': {'query': 'nslice==1', 'title': r"SliceID selection", 'dir': 'NSLICE'},
    'NUMU': {'query': NUMUPRESEL, 'title': r"$\nu_{\mu}$ selection", 'dir': 'NUMU'},
    'NUMUCRT': {'query': NUMUPRESELCRT, 'title': r"$\nu_{\mu}$ pre-selection w/ CRT", 'dir': 'NUMUCRT'},
    'OneP': {'query': OnePPRESQ, 'title': '1e1p Presel.', 'dir': 'OneP'}

}


# selection categories
selection_categories = {
    'NPVL': {'query': NPVLCUTQ, 'title': '1eNp VL cuts', 'dir': 'NPVL'},
    'NPL': {'query': NPLCUTQ, 'title': '1eNp Loose cuts', 'dir': 'NPL'},
    'NPT': {'query': NPTCUTQ, 'title': '1eNp Tight cuts', 'dir': 'NPT'},
    'NPALTEST': {'query': NPALTESTQ, 'title': '1eNp Test cuts', 'dir': 'NPALTEST'},
    'NPBDT': {'query': BDTCQ, 'title': '1eNp BDT sel.', 'dir': 'NPBDT'},
    'NPBDTOnly': {'query': BDTCQ_only, 'title': '1eNp BDT sel. (no Loose)', 'dir': 'NPBDTOnly'},
    'TESTINTBDTCQ2': {'query': TESTINTBDTCQ2, 'title': '1eNp VL + BDT [0.3,0.6]', 'dir': 'TESTINTBDTCQ2'},
    'NPVLAllShr': {'query': NPVLCUTQ_all_showers, 'title': '1eNp VL cuts, 0+ showers', 'dir': 'NPVLAllShr'},
    'NPLAllShr': {'query': NPLCUTQ_all_showers, 'title': '1eNp Loose cuts, 0+ showers', 'dir': 'NPLAllShr'},
    'NPTAllShr': {'query': NPTCUTQ_all_showers, 'title': '1eNp Tight cuts, 0+ showers', 'dir': 'NPTAllShr'},
    'NPBDTAllShr': {'query': BDTCQ_all_showers, 'title': '1eNp BDT sel., 0+ showers', 'dir': 'NPBDTAllShr'},
    'TESTINTBDTCQAllShr': {'query': TESTINTBDTCQ_all_showers, 'title': '1eNp BDT [0.5,0.7], 0+ showers', 'dir': 'TESTINTBDTCQAllShr'},
    'TESTBDT07AllShr': {'query': TESTBDT07CQ_all_showers, 'title': '1eNp BDT > 0.7, 0+ showers', 'dir': 'TESTBDT07AllShr'},
    'TESTBDT05AllShr': {'query': TESTBDT05CQ_all_showers, 'title': '1eNp BDT > 0.5, 0+ showers', 'dir': 'TESTBDT05AllShr'},
    'TESTBDT02AllShr': {'query': TESTBDT02CQ_all_showers, 'title': '1eNp BDT > 0.2, 0+ showers', 'dir': 'TESTBDT02AllShr'},
    'None': {'query': None, 'title': 'NoCuts', 'dir': 'None'},
    'ZPBDT': {'query': ZPBDTLOOSE, 'title': '1e0p BDT sel.', 'dir': 'ZPBDT'},
    'ZPBDTTIGHT': {'query': ZPBDT, 'title': '1e0p BDT Tighter sel.', 'dir': 'ZPBDTTIGHT'},
    'ZPT': {'query': ZPBOXCUTS, 'title': '1e0p Tight Cuts sel.', 'dir': 'ZPT'},
    'ZPBDTAllTrk': {'query': ZPBDTLOOSE_all_tracks, 'title': '1e0p BDT sel.', 'dir': 'ZPBDTAllTrk'},
    'ZPLOOSESEL': {'query': ZPLOOSESEL, 'title': '1e0p Loose sel.', 'dir': 'ZPLOOSESEL'},
    'ZPONEGAMMA': {'query': ZPONEGAMMA, 'title': '1g1p sel.', 'dir': 'ZPONEGAMMA'},
    'ZPLAllTrk': {'query': ZPLOOSESEL_all_tracks, 'title': '1e0p Loose sel.', 'dir': 'ZPLAllTrk'},
    'NUMUPRE': {'query': NUMUPRESEL, 'title': r"$\nu_{\mu}$ pre-selection", 'dir': 'NUMU'},
    'NUMU': {'query': NUMUSEL, 'title': r"$\nu_{\mu}$ selection", 'dir': 'NUMU'},
    'NUMUCRT': {'query': NUMUSELCRT, 'title': r"$\nu_{\mu}$ selection w/ CRT", 'dir': 'NUMUCRT'},
    'NUMUCRT0PI': {'query': NUMUSELCRT0PI, 'title': r"$\nu_{\mu}$0$\pi$ selection w/ CRT", 'dir': 'NUMUCRT0PI'},
    'NUMU1MU1P': {'query': NUMUSEL1MU1P, 'title': r"$\nu_{\mu}$ 1$\mu$1$p$ selection", 'dir': 'NUMU1MU1P'},
    'PI0SEL': {'query': PI0SEL,'title': r"$\pi^0$ selection",'dir':"PI0"},
    'CCNCPI0': {'query': CCNCPI0SEL, 'title': r"CC/NC pi0 selection", 'dir': 'CCNCPI0'},
    'CCPI0': {'query': CCPI0SEL, 'title': r"CC pi0 selection", 'dir': 'CCPI0'},
    'NCPI0': {'query': NCPI0SEL, 'title': r"NC pi0 selection", 'dir': 'NCPI0'},
    'PI0': {'query': PI0SEL, 'title': r"$\pi^0$ selection", 'dir': 'PI0'},
    'NUMUCRTNP': {'query': NUMUSELCRTNP, 'title': r"$1\mu$Np selection w/ CRT", 'dir': 'NUMUCRTNP'},
    'NUMUCRT0P': {'query': NUMUSELCRT0P, 'title': r"$1\mu$0p selection w/ CRT", 'dir': 'NUMUCRT0P'},
    'NUMUCRTNP0PI': {'query': NUMUSELCRTNP0PI, 'title': r"$1\mu$Np0$\pi$ selection w/ CRT", 'dir': 'NUMUCRTNP0PI'},
    'NUMUCRT0P0PI': {'query': NUMUSELCRT0P0PI, 'title': r"$1\mu$0p0$\pi$ selection w/ CRT", 'dir': 'NUMUCRT0P0PI'},
    'NUMUNP': {'query': NUMUSELNP, 'title': r"$1\mu$Np selection", 'dir': 'NUMUNP'},
    'NUMU0P': {'query': NUMUSEL0P, 'title': r"$1\mu$0p selection", 'dir': 'NUMU0P'},
    'ETATWOSHR': {'query': ETATWOSHRQUERY, 'title': r"$\eta$ selection - two-shower cuts",'dir': 'ETATWOSHR' },
    'ETAPI0': {'query': ETAPI0QUERY, 'title': r"$\eta$ selection - $\pi^0$ cuts",'dir': 'ETAPI0' },
    'ETA' : {'query': ETAQUERY, 'title': r"$\eta$ selection",'dir': 'ETA' },
    'NPXSL': {'query': NPXSLQ, 'title': '1eNp xsec Loose cuts', 'dir': 'NPXSL'},
    'NPXSLAllShr': {'query': NPXSLQ_all_showers, 'title': '1eNp xsec Loose cuts, 0+ showers', 'dir': 'NPXSLAllShr'},
    'NPXSBDT': {'query': NPXSBDTQ, 'title': '1eNp xsec BDT sel.', 'dir': 'NPXSBDT'},
    'NPXSBDTAllShr': {'query': NPXSBDTQ_all_showers, 'title': '1eNp xsec BDT sel., 0+ showers', 'dir': 'NPXSBDTAllShr'},
    'ZPXSL': {'query': ZPXSLQ, 'title': '1e0p xsec Loose cuts', 'dir': 'ZPXSL'},
    'ZPXSLAllShr': {'query': ZPXSLQ_all_showers, 'title': '1e0p xsec Loose cuts, 0+ showers', 'dir': 'ZPXSLAllShr'},
    'ZPXSBDT': {'query': ZPXSBDTQ, 'title': '1e0p xsec BDT sel.', 'dir': 'ZPXSBDT'},
    'ZPXSBDTAllShr': {'query': ZPXSBDTQ_all_showers, 'title': '1e0p xsec BDT sel., 0+ showers', 'dir': 'ZPXSBDTAllShr'},
    'XPXSBDT': {'query': XPXSBDTQ, 'title': '1eXp xsec BDT sel.', 'dir': 'XPXSBDT'},
    'OnePL': {'query': OnePLCUTQ, 'title': '1e1p Loose cuts', 'dir': 'OnePL'},

    # CT: Full selections with BDT cuts inverted
    'ZPBDT_INV': {'query': ZPBDTLOOSE_INV, 'title': 'Inverted 1e0p BDT sel.', 'dir': 'ZPBDT_INV'},
    'NPBDT_INV': {'query': BDTCQ_INV, 'title': 'Inverted 1eNp BDT sel.', 'dir': 'NPBDT_INV'},

    # Selections with only the BDT score cuts inverted but no other criteria
    'BDT_SIDEBAND': {'query': "(pi0_score < 0.67 or nonpi0_score < 0.70) and bkg_score < 0.72", 'title': '1e0p Sideband', 'dir': 'BDT_SIDEBAND'},

    # Additional sideband definitions
    'SHR_ENERGY_SIDEBAND': {'query': "shr_energy_tot_cali > 0.75", 'title': 'Shower Energy Sideband', 'dir': 'SHR_ENERGY_SIDEBAND'},
    'MED_SHR_ENERGY_SIDEBAND': {'query': "shr_energy_tot_cali > 0.65", 'title': 'Medium Shower Energy Sideband', 'dir': 'MED_SHR_ENERGY_SIDEBAND'},
    'TWO_SHR_SIDEBAND': {'query': "n_showers_contained >= 2", 'title': '1e0p Sideband', 'dir': 'TWO_SHR_SIDEBAND'},
    'NUMU_SIDEBAND': {'query': "n_muons_tot > 0", 'title': 'NuMu Sideband', 'dir': 'NUMU_SIDEBAND'},
    'NP_NEAR_SIDEBAND': {'query': NP_NEAR_SIDEBAND, 'title': '1eNp Near Sideband', 'dir': 'NP_NEAR_SIDEBAND'},
    'ZP_NEAR_SIDEBAND': {'query': ZP_NEAR_SIDEBAND, 'title': '1e0p Near Sideaband', 'dir': 'ZP_NEAR_SIDEBAND'},
    'NP_FAR_SIDEBAND': {'query': NP_FAR_SIDEBAND, 'title': '1eNp Far Sideband', 'dir': 'NP_FAR_SIDEBAND'},
    'ZP_FAR_SIDEBAND': {'query': ZP_FAR_SIDEBAND, 'title': '1e0p Far Sideband', 'dir': 'ZP_FAR_SIDEBAND'},
    'NEAR_SIDEBAND': {'query': NEAR_SIDEBAND, 'title': 'Near Sideband', 'dir': 'NEAR_SIDEBAND'},
    'FAR_SIDEBAND': {'query': FAR_SIDEBAND, 'title': 'Far Sideband', 'dir': 'FAR_SIDEBAND'},

    # NuMu TKI Selections
    'SIGNAL_1MU1P': {'query': "Signal_1mu1p == True", 'title': 'True 1mu1p Events', 'dir': 'SIGNAL_1MU1P'},
    'SIGNAL_1MUNP': {'query': "Signal_1muNp == True", 'title': 'True 1muNp Events', 'dir': 'SIGNAL_1MUNP'},
    'SG_1MUNP': {'query': "sel_CCNp0pi == True", 'title': 'Selected 1muNp0pi Events', 'dir': 'SG_1MUNP'},
    'SG_1MU1P': {'query': "sel_CC1p0pi == True", 'title': 'Selected 1mu1p0pi Events', 'dir': 'SG_1MU1P'},

    # Two Shower Selections
    'ZPLOOSESELTWOSHR': {'query': ZPLOOSESEL_two_shower, 'title': '1e0p loose sel. 2+ shr', 'dir': 'ZPLOOSE_two_shower'},
    'ZPBDTTWOSHR': {'query': ZPBDTLOOSE_two_shower, 'title': '1e0p BDT sel. 2+shr', 'dir': 'ZPBDT_two_shower'},
    'NPVLTWOSHR': {'query': NPVLCUTQ_two_shower, 'title': '1eNp VL cuts 2+shr', 'dir': 'NPVL_two_shower'},
    'NPLTWOSHR': {'query': NPLCUTQ_two_shower, 'title': '1eNp Loose cuts 2+shr', 'dir': 'NPL_two_shower'},
    'NPTTWOSHR': {'query': NPTCUTQ_two_shower, 'title': '1eNp Tight cuts 2+shr', 'dir': 'NPT_two_shower'},
    'NPBDTTWOSHR': {'query': BDTCQ_two_shower, 'title': '1eNp BDT sel. 2+shr', 'dir': 'NPBDT_two_shower'},

    # High Energy Sidebands
    'NP_HIGH_ENERGY': {'query': NP_HIGH_ENERGY , 'title': '1eNp VL cuts, High Energy', 'dir': 'NP_HIGH_ENERGY'},
    'NPVL_HIGH_ENERGY': {'query': NPVLCUTQ+" and "+NP_HIGH_ENERGY , 'title': '1eNp VL cuts, High Energy', 'dir': 'NPVL_HIGH_ENERGY'},
    'NPL_HIGH_ENERGY': {'query': NPLCUTQ+" and "+NP_HIGH_ENERGY , 'title': '1eNp Loose cuts, High Energy', 'dir': 'NPL_HIGH_ENERGY'},
    'NPT_HIGH_ENERGY': {'query': NPTCUTQ+" and "+NP_HIGH_ENERGY , 'title': '1eNp Tight cuts, High Energy', 'dir': 'NPT_HIGH_ENERGY'},
    'NPBDT_HIGH_ENERGY': {'query': BDTCQ+" and "+NP_HIGH_ENERGY , 'title': '1eNp BDT sel., High Energy', 'dir': 'NPBDT_HIGH_ENERGY'},
    'ZP_HIGH_ENERGY': {'query': ZP_HIGH_ENERGY , 'title': '1eNp VL cuts, High Energy', 'dir': 'ZP_HIGH_ENERGY'},
    'ZPLOOSESEL_HIGH_ENERGY': {'query': ZPLOOSESEL+" and "+ZP_HIGH_ENERGY , 'title': '1e0p Loose sel., High Energy', 'dir': 'ZPLOOSESEL_HIGH_ENERGY'},
    'ZPBDT_HIGH_ENERGY': {'query': ZPBDTLOOSE+" and "+ZP_HIGH_ENERGY , 'title': '1e0p BDT sel., High Energy', 'dir': 'ZPBDT_HIGH_ENERGY'},

    # Medium Energy Sidebands
    'NP_MEDIUM_ENERGY': {'query': NP_MEDIUM_ENERGY , 'title': '1eNp VL cuts, Medium Energy', 'dir': 'NP_MEDIUM_ENERGY'},
    'NPVL_MEDIUM_ENERGY': {'query': NPVLCUTQ+" and "+NP_MEDIUM_ENERGY , 'title': '1eNp VL cuts, Medium Energy', 'dir': 'NPVL_MEDIUM_ENERGY'},
    'NPL_MEDIUM_ENERGY': {'query': NPLCUTQ+" and "+NP_MEDIUM_ENERGY , 'title': '1eNp Loose cuts, Medium Energy', 'dir': 'NPL_MEDIUM_ENERGY'},
    'NPT_MEDIUM_ENERGY': {'query': NPTCUTQ+" and "+NP_MEDIUM_ENERGY , 'title': '1eNp Tight cuts, Medium Energy', 'dir': 'NPT_MEDIUM_ENERGY'},
    'NPBDT_MEDIUM_ENERGY': {'query': BDTCQ+" and "+NP_MEDIUM_ENERGY , 'title': '1eNp BDT sel., Medium Energy', 'dir': 'NPBDT_MEDIUM_ENERGY'},
    'ZP_MEDIUM_ENERGY': {'query': ZP_MEDIUM_ENERGY , 'title': '1eNp VL cuts, Medium Energy', 'dir': 'ZP_MEDIUM_ENERGY'},
    'ZPLOOSESEL_MEDIUM_ENERGY': {'query': ZPLOOSESEL+" and "+ZP_MEDIUM_ENERGY , 'title': '1e0p Loose sel., Medium Energy', 'dir': 'ZPLOOSESEL_MEDIUM_ENERGY'},
    'ZPBDT_MEDIUM_ENERGY': {'query': ZPBDTLOOSE+" and "+ZP_MEDIUM_ENERGY , 'title': '1e0p BDT sel., Medium Energy', 'dir': 'ZPBDT_MEDIUM_ENERGY'},

    # Low PID Sidebands 
    'NP_LOW_PID': {'query': NP_LOW_PID , 'title': '1eNp Presel., Low PID', 'dir': 'NP_LOW_PID'},
    'NPVL_LOW_PID': {'query': NPVLCUTQ+" and "+NP_LOW_PID , 'title': '1eNp VL cuts, Low PID', 'dir': 'NPVL_LOW_PID'},
    'NPL_LOW_PID': {'query': NPLCUTQ+" and "+NP_LOW_PID , 'title': '1eNp Loose cuts, Low PID', 'dir': 'NPL_LOW_PID'},
    'NPT_LOW_PID': {'query': NPTCUTQ+" and "+NP_LOW_PID , 'title': '1eNp Tight cuts, Low PID', 'dir': 'NPT_LOW_PID'},
    'ZP_LOW_PID': {'query': ZP_LOW_PID , 'title': '1e0p Presel., Low PID', 'dir': 'ZP_LOW_PID'},
    'ZPLOOSESEL_LOW_PID': {'query': ZPLOOSESEL+" and "+ZP_LOW_PID , 'title': '1e0p Loose sel., Low PID', 'dir': 'ZPLOOSESEL_LOW_PID'},

    # Low PID Sidebands 
    'NP_MEDIUM_PID': {'query': NP_MEDIUM_PID , 'title': '1eNp Presel., Medium PID', 'dir': 'NP_MEDIUM_PID'},
    'NPVL_MEDIUM_PID': {'query': NPVLCUTQ+" and "+NP_MEDIUM_PID , 'title': '1eNp VL cuts, Medium PID', 'dir': 'NPVL_MEDIUM_PID'},
    'NPL_MEDIUM_PID': {'query': NPLCUTQ+" and "+NP_MEDIUM_PID , 'title': '1eNp Loose cuts, Medium PID', 'dir': 'NPL_MEDIUM_PID'},
    'NPT_MEDIUM_PID': {'query': NPTCUTQ+" and "+NP_MEDIUM_PID , 'title': '1eNp Tight cuts, Medium PID', 'dir': 'NPT_MEDIUM_PID'},
    'ZP_MEDIUM_PID': {'query': ZP_MEDIUM_PID , 'title': '1e0p Presel., Medium PID', 'dir': 'ZP_MEDIUM_PID'},
    'ZPLOOSESEL_MEDIUM_PID': {'query': ZPLOOSESEL+" and "+ZP_MEDIUM_PID , 'title': '1e0p Loose sel., Medium PID', 'dir': 'ZPLOOSESEL_MEDIUM_PID'},

    # Giuseppe's selections
    'ZPTwoShrCRT': {'query': ZPPRESEL_two_shower_CRT, 'title': '1e0p Presel. w/ CRT, 2+ shower', 'dir': 'ZPTwoShrCRT'},
    'NUMUCRT0PI': {'query': NUMUSELCRT0PI, 'title': r"$\nu_{\mu}$0$\pi$ selection w/ CRT", 'dir': 'NUMUCRT0PI'},
    'NUMUCRTNP0PI': {'query': NUMUSELCRTNP0PI, 'title': r"$1\mu$Np0$\pi$ selection w/ CRT", 'dir': 'NUMUCRTNP0PI'},
    'NUMUCRT0P0PI': {'query': NUMUSELCRT0P0PI, 'title': r"$1\mu$0p0$\pi$ selection w/ CRT", 'dir': 'NUMUCRT0P0PI'},
    'NUMU0PI': {'query': NUMUSEL0PI, 'title': r"$\nu_{\mu}$0$\pi$ selection", 'dir': 'NUMU0PI'},
    'NUMUNP0PI': {'query': NUMUSELNP0PI, 'title': r"$1\mu$Np0$\pi$ selection", 'dir': 'NUMUNP0PI'},
    'NUMU0P0PI': {'query': NUMUSEL0P0PI, 'title': r"$1\mu$0p0$\pi$ selection", 'dir': 'NUMU0P0PI'},

}

stages_queries = {
    1 : ' and '.join([HIGH_ENERGY, NPPRESQ_one_shower]),
    2 : ' and '.join([LOW_PID, NPPRESQ_one_shower]),
    3 : ' and '.join([HIGH_ENERGY, NPPRESQ_one_shower, NPVLCUTQ]),
    4 : ' and '.join([HIGH_ENERGY, NPPRESQ_one_shower, NPLCUTQ]),
    5 : ' and '.join([HIGH_ENERGY, NPPRESQ_one_shower, BDTCQ]),
    6 : ' and '.join([HIGH_ENERGY, NPPRESQ_one_shower, ZPBDTVLOOSE]),
}

stages_titles = {
    1 : '1.05 GeV < Reco energy < 2.05 GeV and 1eNp preselection\nN-showers contained == 1',
    2 : 'Low PID and Np preselection cuts',
    3 : '1.05 GeV < Reco energy < 2.05 GeV and 1eNp very loose box cuts',
    4 : '1.05 GeV < Reco energy < 2.05 GeV and 1eNp loose box cuts',
    5 : '1.05 GeV < Reco energy < 2.05 GeV and high 1eNp BDT',
    6 : '1.05 GeV < Reco energy < 2.05 GeV and 0p BDT>0.5',
}

stages_queries_noupbound = {
    1 : ' and '.join([HIGH_ENERGY_NOUPBOUND, NPPRESQ_one_shower]),
    3 : ' and '.join([HIGH_ENERGY_NOUPBOUND, NPPRESQ_one_shower, NPVLCUTQ]),
    4 : ' and '.join([HIGH_ENERGY_NOUPBOUND, NPPRESQ_one_shower, NPLCUTQ]),
    5 : ' and '.join([HIGH_ENERGY_NOUPBOUND, NPPRESQ_one_shower, BDTCQ]),
    6 : ' and '.join([HIGH_ENERGY_NOUPBOUND, NPPRESQ_one_shower, ZPBDTVLOOSE]),
}

stages_titles_noupbound = {
    1 : 'Reco energy > 1.05 GeV and 1eNp preselection\nN-showers contained == 1',
    3 : 'Reco energy > 1.05 GeV and 1eNp very loose box cuts',
    4 : 'Reco energy > 1.05 GeV and 1eNp loose box cuts',
    5 : 'Reco energy > 1.05 GeV and high 1eNp BDT',
    6 : 'Reco energy > 1.05 GeV and 0p BDT>0.5',
}

stages_queries_two_plus_showers = {
    0 : PRESQ_twoplus_showers,
    1 : ' and '.join([HIGH_ENERGY, NPPRESQ_twoplus_showers]),
    2 : ' and '.join([LOW_PID, NPPRESQ_twoplus_showers]),
    3 : ' and '.join([HIGH_ENERGY, NPPRESQ_twoplus_showers, NPVLCUTQ]),
    4 : ' and '.join([HIGH_ENERGY, NPPRESQ_twoplus_showers, NPLCUTQ]),
    5 : ' and '.join([HIGH_ENERGY, NPPRESQ_twoplus_showers, BDTCQ]),
    6 : ' and '.join([ALL_ENERGY, NPPRESQ_twoplus_showers]),
    7 : ' and '.join([ALL_ENERGY, NPPRESQ_twoplus_showers, NPVLCUTQ]),
    8 : ' and '.join([ALL_ENERGY, NPPRESQ_twoplus_showers, NPLCUTQ]),
    9 : ' and '.join([ALL_ENERGY, NPPRESQ_twoplus_showers, BDTCQ]),
    10: ' and '.join([ALL_ENERGY, NPPRESQ_twoplus_showers, NPTCUTQ]),
}

stages_titles_two_plus_showers = {
    0 :  r'$\nu_e$ preselection cuts',
    1 : '1.05 GeV < Reco energy < 2.05 GeV and 1eNp preselection cuts',
    2 : 'Low PID and Np preselection cuts',
    3 : '1.05 GeV < Reco energy < 2.05 GeV and 1eNp very loose box cuts',
    4 : '1.05 GeV < Reco energy < 2.05 GeV and 1eNp loose box cuts',
    5 : '1.05 GeV < Reco energy < 2.05 GeV and high 1eNp BDT',
    6 : '1eNp preselection cuts',
    7 : '1eNp very loose box cuts',
    8 : '1eNp loose box cuts',
    9 : 'high 1eNp BDT',
    10: '1eNp tight box cuts',
}

stages_queries_two_plus_showers_low_medium_energy = {
    1 : ' and '.join([LOW_MEDIUM_ENERGY, NPPRESQ_twoplus_showers]),
    3 : ' and '.join([LOW_MEDIUM_ENERGY, NPPRESQ_twoplus_showers, NPVLCUTQ]),
    4 : ' and '.join([LOW_MEDIUM_ENERGY, NPPRESQ_twoplus_showers, NPLCUTQ]),
    5 : ' and '.join([LOW_MEDIUM_ENERGY, NPPRESQ_twoplus_showers, BDTCQ]),
}

stages_titles_two_plus_showers_low_medium_energy = {
    1 : 'Stage 1\n0.05 GeV < Reco energy < 1.05 GeV and Np preselection cuts',
    3 : 'Stage 3\n0.05 GeV < Reco energy < 1.05 GeV and Np very loose box cuts',
    4 : 'Stage 4\n0.05 GeV < Reco energy < 1.05 GeV and Np loose box cuts',
    5 : 'Stage 5\n0.05 GeV < Reco energy < 1.05 GeV and high PID',
}

stages_queries_two_plus_showers_no_high_en_cut = {
    1 : ' and '.join([NPPRESQ_twoplus_showers]),
    3 : ' and '.join([NPPRESQ_twoplus_showers, NPVLCUTQ]),
    4 : ' and '.join([NPPRESQ_twoplus_showers, NPLCUTQ]),
    5 : ' and '.join([NPPRESQ_twoplus_showers, BDTCQ]),
}

stages_titles_two_plus_showers_no_high_en_cut = {
    1 : 'Stage 1\nNp preselection cuts',
    3 : 'Stage 3\nNp very loose box cuts',
    4 : 'Stage 4\nNp loose box cuts',
    5 : 'Stage 5\nhigh PID',
}

bdt_scan = [0.0,0.1,0.2,0.3,0.4,0.5,0.6,0.7]

def extract_variables_from_query(query):
    # Find all instances of words which are directly followed by either a comparison operator or a bracket.
    # This is done to exclude functions or methods acting on the DataFrame columns.
    pattern = r'\b([a-zA-Z_][a-zA-Z0-9_]*)\b(?=[\s]*[!=<>]+|\))'
    variables = re.findall(pattern, query)
    # Use a set to remove duplicates
    unique_variables = set(variables)
    return unique_variables

def get_required_variables(preselections=None, selections=None):
    required_variables = set()
    if preselections is not None:
        for selection in preselections:
            required_variables.update(extract_variables_from_query(preselection_categories[selection]["query"]))
    if selections is not None:
        for selection in selections:
            required_variables.update(extract_variables_from_query(selection_categories[selection]["query"]))
    return required_variables


def get_selection_query(selection, preselection, extra_queries=None):
    """Get the query for the given selection and preselection.

    Optionally, add any extra queries to the selection query. These will
    be joined with an 'and' operator.

    Parameters
    ----------
    selection : str
        Name of the selection category.
    preselection : str
        Name of the preselection category.
    extra_queries : list of str, optional
        List of additional queries to apply to the dataframe.

    Returns
    -------
    query : str
        Query to apply to the dataframe.
    """

    if selection is None and preselection is None:
        if extra_queries is not None:
            return " and ".join(extra_queries)
        return None
    presel_query = preselection_categories[preselection]["query"]
    sel_query = selection_categories[selection]["query"]

    if presel_query is None:
        query = sel_query
    elif sel_query is None:
        query = presel_query
    else:
        query = f"{presel_query} and {sel_query}"

    if extra_queries is not None:
        for q in extra_queries:
            query = f"{query} and {q}"
    return query

def _find_parentheses_groups(s):
    stack = []
    result = []
    open_count = 0
    for i, c in enumerate(s):
        if c == '(':
            if open_count == 0:
                stack.append(i)
            open_count += 1
        elif c == ')' and stack:
            open_count -= 1
            if open_count == 0:
                start = stack.pop()
                result.append(s[start:i+1])
    return result

def _replace_parentheses_groups(s):
    matches = _find_parentheses_groups(s)
    replacements = {}
    for match in matches:
        group_id = f'group_{hash(match.replace(" ", "").strip())}'
        s = s.replace(match, group_id)
        replacements[group_id] = match
    return s, replacements

def _find_common_selection(s1, s2):
    # Replace parentheses groups with unique identifiers
    s1, replacements1 = _replace_parentheses_groups(s1)
    s2, replacements2 = _replace_parentheses_groups(s2)
    
    # Split the strings into sets of conditions
    conditions1 = set(s1.split(' and '))
    conditions2 = set(s2.split(' and '))
    
    # Find the intersection and differences of the sets
    common_conditions = conditions1 & conditions2
    unique_conditions1 = conditions1 - conditions2
    unique_conditions2 = conditions2 - conditions1
    
    # Sort the conditions and join them back into strings
    common_selection = ' and '.join(sorted(common_conditions))
    unique_selection1 = ' and '.join(sorted(unique_conditions1))
    unique_selection2 = ' and '.join(sorted(unique_conditions2))
    
    # Replace the identifiers with their corresponding parentheses groups
    for group_id, group in replacements1.items():
        common_selection = common_selection.replace(group_id, group)
        unique_selection1 = unique_selection1.replace(group_id, group)
    for group_id, group in replacements2.items():
        unique_selection2 = unique_selection2.replace(group_id, group)
    
    return common_selection, unique_selection1, unique_selection2

def find_common_selection(strings):
    """Find the common selection between a list of selection strings."""
    if len(strings) == 0:
        return "", []
    elif len(strings) == 1:
        return strings[0], [""]
    common = strings[0]
    unique = [""] * len(strings)
    for i in range(1, len(strings)):
        common, *_ = _find_common_selection(common, strings[i])
    for i in range(len(strings)):
        _, _, unique[i] = _find_common_selection(common, strings[i])

    return common, unique<|MERGE_RESOLUTION|>--- conflicted
+++ resolved
@@ -234,10 +234,6 @@
 
 ZPPRESEL_two_shower_CRT = ZPPRESEL_two_shower + ' and (crtveto != 1 or crthitpe < 100) and _closestNuCosmicDist > 5.'
 
-<<<<<<< HEAD
-=======
-
->>>>>>> bec0135a
 ZPXSLQ_all_showers = ZPPRESEL
 ZPXSLQ_all_showers += ' and shrmoliereavg < 10'
 ZPXSLQ_all_showers += ' and subcluster > 4'
