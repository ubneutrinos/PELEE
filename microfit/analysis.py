"""Classes to run the LEE (and possibly other) analyses."""

import os
import logging
import sys
from typing import List, Optional, Tuple, Union, Dict, overload
from matplotlib import pyplot as plt, ticker
import numpy as np

from scipy.linalg import block_diag
import toml
from data_loading import load_runs
from microfit.histogram import (
    Binning,
    HistogramGenerator,
    RunHistGenerator,
    Histogram,
    MultiChannelBinning,
    MultiChannelHistogram,
)
from microfit.parameters import ParameterSet
from microfit.run_plotter import RunHistPlotter
from microfit import signal_generators
from microfit.statistics import sideband_constraint_correction, chi_square
from microfit import category_definitions
from functools import lru_cache


class MultibandAnalysis(object):
    def __init__(
        self,
        configuration=None,
        run_hist_generators: Optional[List[RunHistGenerator]]=None,
        constraint_channels=[],
        signal_channels=[],
        uncertainty_defaults=None,
    ):
        self.logger = logging.getLogger(__name__)
        self.parameters = ParameterSet([])
        self.constraint_channels = []  # type: List[str]
        self.signal_channels = []  # type: List[str]
        # The analysis may use several signal bands, but only one sideband.
        # For every signal band and the sideband, we are going to create a
        # RunHistGenerator object that can create histograms from the data.
        if configuration is None:
            assert run_hist_generators is not None
            self._init_from_generators(
                run_hist_generators, constraint_channels, signal_channels, uncertainty_defaults
            )
        else:
            self._init_from_config(configuration)
        self.channels = []
        for gen in self._run_hist_generators:
            self.channels.extend(gen.channels)
        for ch in self.signal_channels:
            assert ch in self.channels, f"Signal channel {ch} not found in analysis channels"
        for ch in self.constraint_channels:
            assert ch in self.channels, f"Constraint channel {ch} not found in analysis channels"
        # Adding the data_pot property just for compatibility with the RunHistPlotter
        self.data_pot = None
        self.plot_sideband = False
        assert isinstance(self.parameters, ParameterSet)

    def _init_from_generators(
        self,
        run_hist_generators: List[RunHistGenerator],
        constraint_channels: List[str],
        signal_channels: List[str],
        uncertainty_defaults=None,
    ):
        self._run_hist_generators = run_hist_generators
        self.constraint_channels = constraint_channels
        self.uncertainty_defaults = uncertainty_defaults or {}
        self.signal_channels = signal_channels
        self.parameters = sum([g.parameters for g in self._run_hist_generators], ParameterSet([]))
        for gen in self._run_hist_generators:
            gen.mc_hist_generator._resync_parameters()
        self._check_shared_params([g.parameters for g in self._run_hist_generators])

    def _init_from_config(self, configuration):
        # The analysis may use several generators to produce a multi-channel histogram
        self._check_config(configuration)
        self._run_hist_generators: List[RunHistGenerator] = []
        generator_configurations = configuration["generator"]
        for config in generator_configurations:
            self._run_hist_generators.append(self.run_hist_generator_from_config(config))
        self.parameters = sum([g.parameters for g in self._run_hist_generators], ParameterSet([]))
        for gen in self._run_hist_generators:
            gen.mc_hist_generator._resync_parameters()
        self._check_shared_params([g.parameters for g in self._run_hist_generators])
        self.signal_channels = configuration["signal_channels"]
        if "constraint_channels" in configuration:
            self.constraint_channels = configuration["constraint_channels"]
        else:
            self.constraint_channels = []
        self.uncertainty_defaults = configuration.get("uncertainty_defaults", {})

    def _check_shared_params(self, param_sets: List[ParameterSet]):
        shared_names = list(
            set(param_sets[0].names).intersection(*[set(ps.names) for ps in param_sets[1:]])
        )
        # Reference ParameterSet
        ref_set = param_sets[0]
        for name in shared_names:
            ref_param = ref_set[name]
            for ps in param_sets[1:]:
                assert (
                    ref_param is ps[name]
                ), f"Parameter {name} is not the same object in all ParameterSets"

    def _check_channel_config(self, config):
        required_keys = ["variable", "n_bins", "limits", "selection", "preselection"]
        assert all(
            key in config for key in required_keys
        ), f"Configuration for channel must contain the keys {required_keys}"

    def _check_run_hist_config(self, config):
        required_keys = ["channel", "load_runs"]
        assert all(
            key in config for key in required_keys
        ), f"Configuration for RunHistGenerator must contain the keys {required_keys}"
        for channel_config in config["channel"]:
            self._check_channel_config(channel_config)

    def _check_config(self, config):
        assert isinstance(config, dict), "Configuration must be a dictionary"
        required_keys = ["generator", "signal_channels"]
        assert all(
            key in config for key in required_keys
        ), f"Configuration must contain the keys {required_keys}"
        for generator_config in config["generator"]:
            self._check_run_hist_config(generator_config)

    def run_hist_generator_from_config(self, config: dict) -> RunHistGenerator:
        channel_configs = config["channel"]
        channel_binnings = []
        for channel_config in channel_configs:
            binning_cfg = {
                "variable": channel_config["variable"],
                "n_bins": channel_config["n_bins"],
                "limits": channel_config["limits"],
                "variable_tex": channel_config.get("variable_tex", None),
            }
            binning = Binning.from_config(**binning_cfg)
            binning.set_selection(
                selection=channel_config["selection"], preselection=channel_config["preselection"]
            )
            binning.label = channel_config["selection"]
            channel_binnings.append(binning)
        binning = MultiChannelBinning(channel_binnings)

        rundata, weights, data_pot = load_runs(**config["load_runs"])
        if "mc_hist_generator_cls" in config:
            try:
                mc_hist_generator_cls = getattr(signal_generators, config["mc_hist_generator_cls"])
            except AttributeError:
                # try globals instead
                mc_hist_generator_cls = globals()[config["mc_hist_generator_cls"]]
            mc_hist_generator_kwargs = config.get("mc_hist_generator_kwargs", {})
        else:
            mc_hist_generator_cls = None
            mc_hist_generator_kwargs = {}
        parameters = None
        if "parameter" in config:
            parameters = ParameterSet.from_dict(config["parameter"])
        return RunHistGenerator(
            rundata,
            binning,
            data_pot=data_pot,
            parameters=parameters,
            mc_hist_generator_cls=mc_hist_generator_cls,
            **mc_hist_generator_kwargs,
        )

    def _apply_constraints(
        self, hist: MultiChannelHistogram, constraint_channels=None, total_prediction_hist=None
    ):
        """Apply the sideband constraint to the given histogram."""

        data_hist = self.generate_multiband_data_histogram()
        if data_hist is None:
            return hist
        constraint_channels = constraint_channels or self.constraint_channels
        total_prediction_hist = total_prediction_hist or hist
        constraint_data = data_hist[constraint_channels]
        hist = hist.update_with_measurement(
            measurement=constraint_data,
            central_value=total_prediction_hist
        )
        return hist

    def generate_multiband_histogram(
        self,
        include_multisim_errors: bool = False,
        use_sideband: bool = False,
        scale_to_pot: Optional[float] = None,
        constraint_channels: Optional[List[str]] = None,
        signal_channels: Optional[List[str]] = None,
        include_non_signal_channels: bool = False,
        include_ext: bool = True,
    ) -> MultiChannelHistogram:
        """Generate the combined MC histogram from all channels."""

        mc_hist_generators = [g.mc_hist_generator for g in self._run_hist_generators]
        mc_hist = HistogramGenerator.generate_joint_histogram(
            mc_hist_generators, include_multisim_errors=include_multisim_errors
        )
        ext_hist_generators = [g.ext_hist_generator for g in self._run_hist_generators]
        joint_ext_hist = HistogramGenerator.generate_joint_histogram(
            ext_hist_generators, include_multisim_errors=False
        )

        constraint_channels = constraint_channels or self.constraint_channels
        signal_channels = signal_channels or self.signal_channels
        all_channels = signal_channels + constraint_channels
        mc_hist = mc_hist[all_channels]
        assert isinstance(mc_hist, MultiChannelHistogram)
        joint_ext_hist = joint_ext_hist[all_channels]
        assert isinstance(joint_ext_hist, MultiChannelHistogram)

        total_prediction = mc_hist + joint_ext_hist
        if use_sideband:
            # We have to be careful here to use the *full* prediction as the central
            # value when applying the constraint, not just the MC prediction.
            mc_hist = self._apply_constraints(
                mc_hist,
                constraint_channels=constraint_channels,
                total_prediction_hist=total_prediction,
            )
        if include_ext:
            output_hist = mc_hist + joint_ext_hist[mc_hist.channels]
        else:
            output_hist = mc_hist
        if not include_non_signal_channels:
            output_hist = output_hist[signal_channels]
            assert isinstance(output_hist, MultiChannelHistogram)
        if scale_to_pot is not None:
            raise NotImplementedError("Scaling to POT not implemented in the Analysis class.")
        return output_hist

    def get_mc_hist(
        self,
        include_multisim_errors: bool = True,
        extra_query: Optional[str] = None,
        scale_to_pot: Optional[float] = None,
        use_sideband: bool = False,
        add_precomputed_detsys: bool = False,
    ) -> Union[Histogram, MultiChannelHistogram]:
        """Get the MC histogram. This function is solely for plotting purposes.

        The function is built to be compatible with the function of the same name in
        the RunHistGenerator class, so that the analysis can be dropped into the
        RunHistPlotter.
        """
        if extra_query is not None:
            raise NotImplementedError("extra_query not implemented in the Analysis class.")
        if add_precomputed_detsys:
            raise NotImplementedError(
                "add_precomputed_detsys not implemented in the Analysis class."
            )
        output = self.generate_multiband_histogram(
            include_multisim_errors=include_multisim_errors,
            use_sideband=use_sideband,
            scale_to_pot=scale_to_pot,
            include_ext=False,
            include_non_signal_channels=True,
        )
        channels = self.constraint_channels if self.plot_sideband else self.signal_channels
        return output[channels]

    def get_data_hist(
        self, type="data", add_error_floor=False, scale_to_pot=None, smooth_ext_histogram=False
    ):
        """Get the data histogram. This function is solely for plotting purposes.

        The function is built to be compatible with the function of the same name in
        the RunHistGenerator class, so that the analysis can be dropped into the
        RunHistPlotter.
        """
        if smooth_ext_histogram:
            raise NotImplementedError("smooth_ext_histogram not implemented in the Analysis class.")
        if type == "data":
            data_hist = self.generate_multiband_data_histogram(impute_blinded_channels=True)
        elif type == "ext":
            data_hist = self.generate_multiband_ext_histogram()
        else:
            raise ValueError(f"Invalid data type {type}")
        if data_hist is None:
            return None
        if add_error_floor:
            prior_errors = np.ones(data_hist.n_bins) * 1.4**2
            prior_errors[data_hist.bin_counts > 0] = 0
            data_hist.add_covariance(np.diag(prior_errors))
        if scale_to_pot is not None:
            raise NotImplementedError("Scaling to POT not implemented in the Analysis class.")
        channels = self.constraint_channels if self.plot_sideband else self.signal_channels
        return data_hist[channels]

    def get_mc_hists(
        self, category_column="dataset_name", include_multisim_errors=False, scale_to_pot=None
    ):
        """Get the MC histograms, split by category. This function is solely for plotting purposes.

        The function is built to be compatible with the function of the same name in
        the RunHistGenerator class, so that the analysis can be dropped into the
        RunHistPlotter.
        """

        if scale_to_pot is not None:
            raise NotImplementedError("Scaling to POT not implemented in the Analysis class.")
        # I almost want to apologize for how complicated this function is. One issue is that
        # not all channels will have every category of events, so we have to carefully impute
        # the missing histograms. We also can't directly go in and grab the dataframes from
        # inside the histogram generators, because they might be sub-classes of the default
        # ones that work differently.
        histograms = [
            g.get_mc_hists(
                category_column=category_column, include_multisim_errors=include_multisim_errors
            )
            for g in self._run_hist_generators
        ]
        # We should now have a list of dicts of histograms, where each dict is keyed by category
        # and each histogram is a MultiChannelHistogram. The issue now is that not every category
        # might be present in every dict. What we need to do is to impute empty histograms for
        # missing categories.
        # First we need the superset of keys of all the dictionaries.
        all_keys = set()
        for hist_dict in histograms:
            all_keys.update(hist_dict.keys())
        reference_states = dict()
        for key in all_keys:
            for hist_dict in histograms:
                if key in hist_dict:
                    reference_states[key] = hist_dict[key].to_dict()
                    break
        for hist_dict in histograms:
            empty_hist_state = hist_dict[list(hist_dict.keys())[0]].to_dict()
            empty_hist_state["bin_counts"] = np.zeros_like(empty_hist_state["bin_counts"])
            empty_hist_state["covariance_matrix"] = np.zeros_like(
                empty_hist_state["covariance_matrix"]
            )
            for key in all_keys:
                if key not in hist_dict:
                    # This is a bit of a Frankenstein monster: We use the binning of this channel, but
                    # apply the label, color, etc. of the reference channel.
                    empty_hist_state["label"] = reference_states[key]["label"]
                    empty_hist_state["plot_color"] = reference_states[key]["plot_color"]
                    empty_hist_state["plot_hatch"] = reference_states[key]["plot_hatch"]
                    empty_hist_state["tex_string"] = reference_states[key]["tex_string"]
                    try:
                        hist_dict[key] = MultiChannelHistogram.from_dict(empty_hist_state)
                    except KeyError:
                        # An error indicates that the state was not a MultiChannelHistogram,
                        # but a Histogram.
                        hist_dict[key] = Histogram.from_dict(empty_hist_state)
        # Now, all the dicts should have the same keys, assert this
        for hist_dict in histograms:
            assert set(hist_dict.keys()) == set(all_keys)
        combined_channels = dict()
        if category_column != "dataset_name":
            all_categories = category_definitions.get_categories(category_column)
        else:
            all_categories = all_keys
        channels = self.constraint_channels if self.plot_sideband else self.signal_channels
        for i, key in enumerate(all_categories):
            if key not in all_keys:
                continue
            combined_channels[key] = MultiChannelHistogram.from_histograms(
                [hist_dict[key] for hist_dict in histograms]
            )
            combined_channels[key] = combined_channels[key][channels]
            try:
                combined_channels[key].color = category_definitions.get_category_color(
                    category_column, key
                )
                combined_channels[key].tex_string = category_definitions.get_category_label(
                    category_column, key
                )
            except KeyError:
                combined_channels[key].color = f"C{i}"
                combined_channels[key].tex_string = key
        return combined_channels

    def generate_multiband_ext_histogram(self):
        """Generate a combined histogram from all ext channels."""

        ext_hist_generators = [g.ext_hist_generator for g in self._run_hist_generators]
        if len(ext_hist_generators) == 0:
            return None
        ext_hist = HistogramGenerator.generate_joint_histogram(
            ext_hist_generators, include_multisim_errors=False
        )
        ext_hist.color = "k"
        ext_hist.tex_string = "EXT"
        ext_hist.hatch = "///"
        return ext_hist

    @lru_cache(maxsize=1)
    def generate_multiband_data_histogram(self, impute_blinded_channels=False) -> Optional[MultiChannelHistogram]:
        """Generate a combined histogram from all unblinded data channels."""

        unblinded_generators = [
            g.data_hist_generator for g in self._run_hist_generators if not g.is_blinded
        ]
        if len(unblinded_generators) == 0:
            return None
        data_hist = HistogramGenerator.generate_joint_histogram(
            unblinded_generators, include_multisim_errors=False
        )
        if not impute_blinded_channels:
            return data_hist
        # If we need to impute the blinded channels, we generate a histogram with all channels,
        # set everything to zero and then update the channels that are not blinded.
        full_hist = self.generate_multiband_histogram()
        for channel in full_hist.channels:
            if channel not in data_hist.channels:
                # extracting one channel is known to return a Histogram
                data_hist.append_empty_channel(full_hist[channel].binning) # type: ignore
        return data_hist

    def _get_pot_for_channel(self, channel):
        """Get the POT for the given channel."""

        # Iterate through run hist generators. When the channel is found in a
        # generator, return the POT of that generator.
        for gen in self._run_hist_generators:
            if channel in gen.channels:
                return gen.data_pot
        raise ValueError(f"Channel {channel} not found in analysis")

    def _get_channel_is_blinded(self, channel):
        """Get whether the given channel is blinded."""

        # Iterate through run hist generators. When the channel is found in a
        # generator, return the POT of that generator.
        for gen in self._run_hist_generators:
            if channel in gen.channels:
                return gen.is_blinded
        raise ValueError(f"Channel {channel} not found in analysis")

    def _plot_bands(
        self,
        category_column,
        plot_signals=True,
        separate_figures=False,
        save_path=None,
        filename_format="analysis_{}.pdf",
        **kwargs,
    ):
        if plot_signals:
            channels = self.signal_channels
            self.plot_sideband = False
        else:
            channels = self.constraint_channels
            self.plot_sideband = True

        n_channels = len(channels)
        if n_channels == 0:
            return None
        show_data_mc_ratio = kwargs.get("show_data_mc_ratio", False)
        if separate_figures:
            for channel in channels:
                ax, _ = RunHistPlotter(self).plot(
                    category_column=category_column,
                    channel=channel,
                    data_pot=self._get_pot_for_channel(channel),
                    show_data=not self._get_channel_is_blinded(channel),
                    **kwargs,
                )
                if save_path is not None:
                    assert ax is not None, "Cannot save figure when ax is None"
                    fig = ax.figure
                    fig.savefig(os.path.join(save_path, filename_format.format(channel)))
                    plt.close(fig)
            return
        n_rows = 2 if show_data_mc_ratio else 1
        n_cols = n_channels
        fig, axes = plt.subplots(
            n_rows,
            n_cols,
            figsize=(n_cols * 6, 5 if n_rows == 1 else 8),
            squeeze=False,
            gridspec_kw={"height_ratios": [3, 1] if show_data_mc_ratio else [1]},
            constrained_layout=True,
        )
        plotter = RunHistPlotter(self)
        self.plot_sideband = not plot_signals
        for channel in channels:
            plotter.plot(
                category_column=category_column,
                ax=axes[0, channels.index(channel)],
                ax_ratio=axes[1, channels.index(channel)] if show_data_mc_ratio else None,
                channel=channel,
                data_pot=self._get_pot_for_channel(channel),
                show_data=not self._get_channel_is_blinded(channel),
                **kwargs,
            )
        return fig, axes

    def plot_signals(self, category_column="paper_category", **kwargs):
        """
        Plot the signals for each category.

        Parameters
        ----------
        category_column : str
            The column in the dataset that contains the categories.
        separate_figures : bool
            If True, each channel is plotted in a separate figure.
        save_path : str
            If given, the figures are saved to this path.
        filename_format : str
            The format string for the filename. The channel name is inserted into the
            format string by calling `format` on the string with the channel name as
            the argument. For example, the default format string is "analysis_{}.pdf",
            which will result in filenames like "analysis_nue.pdf".
        """
        return self._plot_bands(category_column, plot_signals=True, **kwargs)

    def plot_sidebands(self, category_column="category", **kwargs):
        """
        Plot the sidebands for each category.

        Parameters
        ----------
        category_column : str
            The column in the dataset that contains the categories.
        separate_figures : bool
            If True, each channel is plotted in a separate figure.
        save_path : str
            If given, the figures are saved to this path.
        filename_format : str
            The format string for the filename. The channel name is inserted into the
            format string by calling `format` on the string with the channel name as
            the argument. For example, the default format string is "analysis_{}.pdf",
            which will result in filenames like "analysis_nue.pdf".
        """
        # When plotting sidebands, we of course never want to use the sideband as a constraint
        kwargs.pop("use_sideband", None)
        return self._plot_bands(category_column, plot_signals=False, use_sideband=False, **kwargs)

    def plot_correlation(
        self,
        ms_columns=["weightsGenie", "weightsFlux", "weightsReint"],
        ax=None,
        include_unisim_errors=True,
        channels=None,
        **draw_kwargs,
    ):
        hist_generators = []
        hist_generators.extend([g.mc_hist_generator for g in self._run_hist_generators])
        histogram = HistogramGenerator.generate_joint_histogram(
            hist_generators,
            include_multisim_errors=True,
            ms_columns=ms_columns,
            include_unisim_errors=include_unisim_errors,
        )
        all_channels = self.signal_channels + self.constraint_channels
        channels = channels or all_channels
        histogram = histogram[channels]
        if ax is None:
            fig, ax = plt.subplots(figsize=(8, 6), constrained_layout=True)
        else:
            fig = ax.figure
        histogram.draw_covariance_matrix(ax=ax, **draw_kwargs)
        return fig, ax

    def two_hypothesis_test(
        self,
        h0_params: ParameterSet,
        h1_params: ParameterSet,
        sensitivity_only: bool = False,
        n_trials: int = 1000,
        scale_to_pot: Optional[float] = None,
    ):
        """Perform a two hypothesis test between two parameter sets.

        For each hypothesis, pseudo-experiments are generated by sampling
        first from the covariance matrix of the histograms, and then using
        the result as the expectation value for Poisson-fluctuations. The
        chi-square of the best fit of every pseudo-experiment is recorded.
        Then, the p-value of the observed chi-square can be calculated under
        both hypotheses. If we are only generating a sensitivity, the result
        is the p-value of the median chi-square of the pseudo-experiments
        sampled with H1 (the alternative hypothesis) calculated under H0 (the
        null hypothesis).

        The resulting dictionary contains the following keys:
        - "chi2_h0": The chi-square of the observed data with respect to H0.
        - "pval_h0": The p-value of the observed chi-square under H0.
        - "chi2_h1": The chi-square of the observed data with respect to H1.
        - "pval_h1": The p-value of the observed chi-square under H1.
        - "ts_median_h1": The median test statistic of the pseudo-experiments
          sampled under H1.
        - "median_pval": The p-value of the median test statistic under H0.
        - "samples_h0": The test statistic of the pseudo-experiments sampled
          under H0.
        - "samples_h1": The test statistic of the pseudo-experiments sampled
          under H1.

        Parameters
        ----------
        h0_params : ParameterSet
            The parameters of the null hypothesis.
        h1_params : ParameterSet
            The parameters of the alternative hypothesis.
        sensitivity_only : bool
            If True, only the p-value of the median test statistic under H0
            is calculated. This is useful for calculating the sensitivity of
            an analysis.
        n_trials : int
            The number of pseudo-experiments to generate.
        scale_to_pot : float
            If given, scale the histograms to this POT value before generating
            the pseudo-experiments. Only a sensitivity can be produced in this
            case.

        Returns
        -------
        dict
            A dictionary containing the results of the test.
        """
        from tqdm import tqdm

        if scale_to_pot is not None:
            assert sensitivity_only, "Can only scale to POT when calculating sensitivity"
        assert set(h0_params.names) == set(
            h1_params.names
        ), "Parameter sets must have the same parameters"
        self.set_parameters(h0_params, check_matching=True)
        print("Generating H0 histogram")
        # generate the multiband histogram
        h0_hist = self.generate_multiband_histogram(
            include_multisim_errors=True, use_sideband=True, scale_to_pot=scale_to_pot
        )
        print("Generating H1 histogram")
        self.set_parameters(h1_params, check_matching=True)
        h1_hist = self.generate_multiband_histogram(
            include_multisim_errors=True, use_sideband=True, scale_to_pot=scale_to_pot
        )

        test_stat_h0 = []
        test_stat_h1 = []

        def test_statistic(observation):
            chi2_h0 = chi_square(
                observation.bin_counts, h0_hist.bin_counts, h0_hist.covariance_matrix
            )
            chi2_h1 = chi_square(
                observation.bin_counts, h1_hist.bin_counts, h1_hist.covariance_matrix
            )
            return chi2_h0 - chi2_h1

        for i in tqdm(range(n_trials), desc="Generating pseudo-experiments"):
            pseudo_data_h0 = h0_hist.fluctuate(seed=4 * i).fluctuate_poisson(seed=4 * i + 1)
            pseudo_data_h1 = h1_hist.fluctuate(seed=4 * i + 2).fluctuate_poisson(seed=4 * i + 3)

            test_stat_h0.append(test_statistic(pseudo_data_h0))
            test_stat_h1.append(test_statistic(pseudo_data_h1))

        test_stat_h0 = np.array(test_stat_h0)
        test_stat_h1 = np.array(test_stat_h1)

        results = dict()
        results["ts_median_h1"] = np.median(test_stat_h1)
        results["median_pval"] = np.sum(test_stat_h0 > results["ts_median_h1"]) / n_trials
        results["samples_h0"] = test_stat_h0
        results["samples_h1"] = test_stat_h1

        data_hist = self.generate_multiband_data_histogram()
        if data_hist is None or sensitivity_only:
            # If the analysis has been run in blind mode, then the data histogram is None
            # and we are done. Fill None for the remaining results keys.
            results["chi2_h0"] = None
            results["pval_h0"] = None
            results["chi2_h1"] = None
            results["pval_h1"] = None

            return results
        # calculate the p-value of the observed data under H0
        real_data_ts = test_statistic(data_hist)
        results["chi2_h0"] = chi_square(
            data_hist.bin_counts, h0_hist.bin_counts, h0_hist.covariance_matrix
        )
        results["pval_h0"] = np.sum(test_stat_h0 > real_data_ts) / n_trials
        # calculate the p-value of the observed data under H1
        results["chi2_h1"] = chi_square(
            data_hist.bin_counts, h1_hist.bin_counts, h1_hist.covariance_matrix
        )
        results["pval_h1"] = np.sum(test_stat_h1 > real_data_ts) / n_trials

        return results

    @lru_cache(maxsize=1000)
    def _get_hist_at_parameter_values(self, **kwargs):
        """Get the histogram at the given parameter values.

        This function is cached, so that the histogram is only generated once.
        Be sure to clear the cache if any settings of the analysis change.
        """

        assert set(kwargs.keys()) == set(
            self.parameters.names
        ), "Must give values for all parameters"
        for name in kwargs:
            self.parameters[name].value = kwargs[name]
        return self.generate_multiband_histogram(include_multisim_errors=True, use_sideband=True)

    def _get_minuit(self, observed_hist, scale_to_pot=None, reset_cache=True):
        """Prepare the Minuit object that can run a fit and more.

        Parameters
        ----------
        observed_hist : Histogram
            The data histogram to be fitted.

        Returns
        -------
        Minuit
            The Minuit object.
        """

        # make this an optional dependency only in case one wants to run a fit
        from iminuit import Minuit

        # clear the cache just to be safe
        if reset_cache:
            self._get_hist_at_parameter_values.cache_clear()

        def loss(*args):
            # set the parameters
            parameter_kwargs = {name: value for name, value in zip(self.parameters.names, args)}
            # generate the histogram
            generated_hist = self._get_hist_at_parameter_values(**parameter_kwargs)
            # calculate the chi-square
            return chi_square(
                observed_hist.bin_counts,
                generated_hist.bin_counts,
                generated_hist.covariance_matrix,
            )

        # TODO: This is the syntax for the old Minuit 1.5.4 version. We should upgrade to the new version
        # at some point.
        initial_value_kwargs = {name: self.parameters[name].m for name in self.parameters.names}
        limit_kwargs = {
            f"limit_{name}": self.parameters[name].magnitude_bounds
            for name in self.parameters.names
        }
        minuit_kwargs = {**initial_value_kwargs, **limit_kwargs}
        m = Minuit(loss, name=self.parameters.names, errordef=Minuit.LEAST_SQUARES, **minuit_kwargs)
        return m

    def scan_chi2(self, parameter_name, scan_points, data=None):
        """Perform a scan of the chi-square as a function of the given parameter."""

        data = data or self.generate_multiband_data_histogram()
        assert data is not None, "Cannot scan chi-square when data is None"
        for channel in self.signal_channels:
            if channel not in data.channels:
                raise ValueError(f"Channel {channel} not found in data histogram")
        data = data[self.signal_channels]
        results = []
        for scan_point in scan_points:
            self.parameters[parameter_name].value = scan_point
            expectation = self.generate_multiband_histogram(
                include_multisim_errors=True, use_sideband=True
            )
            chi2 = chi_square(
                data.bin_counts, expectation.bin_counts, expectation.covariance_matrix
            )
            results.append(chi2)
        results = np.array(results)
        return results

    def scan_asimov_sensitivity(self, parameter_name, injection_point, scan_points):
        """Perform a sensitivity scan using the expectation value as the data.

        The parameter is set to the injection point and then the expectation
        value is calculated. Then, the parameter is set to the scan points and
        the chi-square is calculated for each point.

        Parameters
        ----------
        parameter_name : str
            The name of the parameter to scan.
        injection_point : float
            The value of the parameter to use as the expectation value.
        scan_points : array-like
            The values of the parameter to scan.

        Returns
        -------
        np.ndarray
            The chi-square values for each scan point.
        """

        self.parameters[parameter_name].value = injection_point
        expectation = self.generate_multiband_histogram(
            include_multisim_errors=True, use_sideband=True
        )
        return self.scan_chi2(parameter_name, scan_points, data=expectation)

    def scan_asimov_fc_sensitivity(
        self,
        scan_points=None,
        parameter_name=None,
        n_trials=100,
        fc_scan_results: Optional[dict] = None,
        **fc_scan_kwargs,
    ):
        if fc_scan_results is None:
            assert scan_points is not None, "Either fc_scan_results or scan_points must be given"
            assert (
                parameter_name is not None
            ), "Either fc_scan_results or parameter_name must be given"
            fc_scan_results = self.fc_scan(
                parameter_name, scan_points, n_trials=n_trials, **fc_scan_kwargs
            )
        elif scan_points is not None:
            if "scan_points" not in fc_scan_results:
                assert np.allclose(scan_points, np.array([result["scan_point"] for result in fc_scan_results["results"]])), "incomptible scan points"
                fc_scan_results["scan_points"] = scan_points
        elif parameter_name is not None:
            assert parameter_name == fc_scan_results["parameter_name"]

        scan_points = np.array([result["scan_point"] for result in fc_scan_results["results"]])
        parameter_name = fc_scan_results["parameter_name"]
        assert set({"parameter_name", "scan_points", "results"}).issubset(set(fc_scan_results.keys()))

        def inverse_quantile(x, q):
            return sum(x < q) / len(x)

        print(f"Calculating Asimov sensitivity for {len(scan_points)} points...")
        for result in fc_scan_results["results"]:
            result["asimov_chi2"] = self.scan_asimov_sensitivity(
                parameter_name,
                injection_point=result["scan_point"],
                scan_points=scan_points,
            )
            # For every value in the asimov chi-square, we want to know the p-value.
            # To get it we have to loop over the fc scan we did earlier for all the points.
            result["pval"] = [
                inverse_quantile(r["delta_chi2"], asim_chi2) for (r, asim_chi2) in zip(
                    fc_scan_results["results"], result["asimov_chi2"]
                )
            ]
        # For convenience, we also already compute the 2D map of p-values and return them as well.
        # These can be used for plotting.
        fc_scan_results["pval_map"] = np.array(
            [result["pval"] for result in fc_scan_results["results"]]
        ).T
        X, Y = np.meshgrid(scan_points, scan_points)
        fc_scan_results["measured_map"] = X
        fc_scan_results["truth_map"] = Y
        return fc_scan_results

    @classmethod
    def plot_fc_scan_results(
        cls,
        fc_scan_results,
        ax=None,
        parameter_tex=None,
        levels=[0.0, 0.68, 0.9, 0.95, 1.0],
        **kwargs,
    ):
        """Plot the results of an FC scan."""

        if ax is None:
            fig, ax = plt.subplots(constrained_layout=True)
        else:
            fig = ax.figure
        pval_map = fc_scan_results["pval_map"]
        X, Y = fc_scan_results["measured_map"], fc_scan_results["truth_map"]
        contour = ax.contourf(X, Y, pval_map, levels=levels, cmap="Blues_r")
        cbar = fig.colorbar(
            contour, format=ticker.FuncFormatter(lambda x, pos: f"{x * 100:.0f}%"), drawedges=True
        )
        cbar.ax.set_ylabel("Confidence Level")
        ax.contour(X, Y, pval_map, levels=levels, colors="k", linewidths=0.5)
        # add line where x=y
        ax.plot(
            [min(X.min(), Y.min()), max(X.max(), Y.max())],
            [min(X.min(), Y.min()), max(X.max(), Y.max())],
            color="k",
            linestyle="--",
            linewidth=0.5,
        )
        if parameter_tex is None:
            parameter_tex = fc_scan_results["parameter_name"]
        ax.set_xlabel(rf"Measured {parameter_tex}")
        ax.set_ylabel(rf"True {parameter_tex}")

        return fig, ax

    def _fit_to_data_migrad(
        self,
        data=None,
        return_migrad=False,
        reset_cache=True,
    ):
        data = data or self.generate_multiband_data_histogram()
        assert data is not None, "Cannot fit to data when data is None"
        for channel in self.signal_channels:
            if channel not in data.channels:
                raise ValueError(f"Channel {channel} not found in data histogram")
        data = data[self.signal_channels]
        m = self._get_minuit(data, reset_cache=reset_cache)
        m.migrad()
        best_fit_parameters = self.parameters.copy()
        if return_migrad:
            return m.fval, best_fit_parameters, m
        return m.fval, best_fit_parameters

    def _fit_to_data_grid_scan(
        self,
        data: Optional[Histogram] = None,
        fit_grid: Dict[str, np.ndarray] = {},
        reset_cache=True,
    ):
        """Fit the data to a grid of parameter values.

        The grid should be given as a dictionary where keys are the parameter
        names and values are the scan points for that parameter.
        The chi-square will be calculated for each combination of parameter values. The function then
        returns the chi-square grid and the best fit parameters.

        This function can be potentially fast for repeated fits since it uses caching.
        """
        data = data or self.generate_multiband_data_histogram()
        assert data is not None, "Cannot fit to data when data is None"
        assert isinstance(data, MultiChannelHistogram)
        for channel in self.signal_channels:
            if channel not in data.channels:
                raise ValueError(f"Channel {channel} not found in data histogram")
        data = data[self.signal_channels]
        assert fit_grid is not None, "Must give fit grid"
        assert set(fit_grid.keys()) == set(
            self.parameters.names
        ), "Must give fit grid for all parameters"

        if reset_cache:
            self._get_hist_at_parameter_values.cache_clear()

        def loss(*args):
            # set the parameters, make sure to use the same order as in the fit grid
            parameter_kwargs = {name: value for name, value in zip(fit_grid.keys(), args)}
            # generate the histogram
            generated_hist = self._get_hist_at_parameter_values(**parameter_kwargs)
            # calculate the chi-square
            return chi_square(
                data.bin_counts,
                generated_hist.bin_counts,
                generated_hist.covariance_matrix,
            )

        loss = np.vectorize(loss)  # simplify broadcasting
        # Evaluate the loss over a meshgrid of parameter values
        meshgrid = np.meshgrid(*fit_grid.values())
        chi2_grid = loss(*meshgrid)
        # Find the minimum
        min_index = np.unravel_index(np.argmin(chi2_grid), chi2_grid.shape)
        best_fit_parameter_dict = {
            name: meshgrid[i][min_index] for i, name in enumerate(fit_grid.keys())
        }
        best_chi2 = chi2_grid[min_index]
        for name in best_fit_parameter_dict:
            self.parameters[name].value = best_fit_parameter_dict[name]
        best_fit_parameters = self.parameters.copy()
        # return the chi-square of the best fit and the best fit parameters
        return best_chi2, best_fit_parameters

    def fit_to_data(self, data, method="migrad", **kwargs):
        assert method in ["migrad", "grid_scan"], "Invalid fitting method"
        if method == "migrad":
            return self._fit_to_data_migrad(data, **kwargs)
        elif method == "grid_scan":
            fit_grid = kwargs.pop("fit_grid")
            return self._fit_to_data_grid_scan(data, fit_grid=fit_grid, **kwargs)

    def fc_scan(
        self,
        parameter_name,
        scan_points,
        n_trials=100,
        scale_to_pot=None,
        fit_method="migrad",
        **fit_kwargs,
    ):
        """Perform a Feldman-Cousins scan of the given parameter."""
        from tqdm import tqdm

        # For every point in the scan, we assume that it is the truth and
        # then create pseudo-experiments by sampling from the covariance
        # matrix. Then, we calculate the best fit for every pseudo-experiment
        # and record the difference in chi-square between the best fit and
        # a fit where the parameter in question is fixed to the assumed truth.
        results = []
        print(f"Running FC scan over {len(scan_points)} points in {parameter_name}...")
        self._get_hist_at_parameter_values.cache_clear()
        number_of_samples = len(scan_points) * n_trials
        with tqdm(total=len(scan_points), desc="Scanning") as pbar1:
            for i, scan_point in enumerate(scan_points):
                self.parameters[parameter_name].value = scan_point
                expectation = self.generate_multiband_histogram(
                    scale_to_pot=scale_to_pot, include_multisim_errors=True, use_sideband=True
                )
                delta_chi2 = []
<<<<<<< HEAD
                with tqdm(total=n_trials, desc="Trial Progress", position=1, leave=False) as pbar2:
                    for j in range(n_trials):
                        global_trial_index = n_trials * i + j
                        # the seeds are chosen such that no seed is used twice
                        pseudo_data = expectation.fluctuate(
                            seed=global_trial_index
                        ).fluctuate_poisson(seed=global_trial_index + number_of_samples)
                        self.parameters[parameter_name].value = scan_point
                        chi2_at_truth = chi_square(
                            pseudo_data.bin_counts,
                            expectation.bin_counts,
                            expectation.covariance_matrix,
                        )
                        # ignore typing here, this requires overloading that is not yet 
                        # available in Python 3.7 because it lacks the "Literal" type
                        chi2_at_best_fit = self.fit_to_data(
                            pseudo_data, reset_cache=False, method=fit_method, **fit_kwargs
                        )[0]  # type: ignore
                        delta_chi2.append(chi2_at_truth - chi2_at_best_fit)
                        pbar2.update()
=======
                for j in range(n_trials):
                    global_trial_index = n_trials * i + j
                    # the seeds are chosen such that no seed is used twice
                    pseudo_data = expectation.fluctuate(
                        seed=global_trial_index
                    ).fluctuate_poisson(seed=global_trial_index + number_of_samples)
                    self.parameters[parameter_name].value = scan_point
                    chi2_at_truth = chi_square(
                        pseudo_data.nominal_values,
                        expectation.nominal_values,
                        expectation.covariance_matrix,
                    )
                    chi2_at_best_fit = self.fit_to_data(
                        pseudo_data, reset_cache=False, method=fit_method, **fit_kwargs
                    )[0]
                    delta_chi2.append(chi2_at_truth - chi2_at_best_fit)
>>>>>>> 3deb4913
                delta_chi2 = np.array(delta_chi2)
                results.append({"delta_chi2": delta_chi2, "scan_point": scan_point})
                pbar1.update()
        return {"parameter_name": parameter_name, "scan_points": scan_points, "results": results}

    def set_parameters(self, parameter_set, check_matching=True):
        """Set the parameters of the analysis.

        Parameters
        ----------
        parameter_set : ParameterSet
        check_matching : bool
            If True, check that the parameter set contains all the parameters
            of the analysis. If False, only the parameters that are present
            in the parameter set are set.
        """
        if check_matching:
            assert set(parameter_set.names) == set(
                self.parameters.names
            ), "Parameter sets must have the same parameters"
        for name in parameter_set.names:
            self.parameters[name].value = parameter_set[name].value

    @classmethod
    def from_toml(cls, file_path):
        # Try loading from file
        with open(file_path, "r") as file:
            configuration = toml.load(file)
        return cls(configuration)<|MERGE_RESOLUTION|>--- conflicted
+++ resolved
@@ -1005,28 +1005,6 @@
                     scale_to_pot=scale_to_pot, include_multisim_errors=True, use_sideband=True
                 )
                 delta_chi2 = []
-<<<<<<< HEAD
-                with tqdm(total=n_trials, desc="Trial Progress", position=1, leave=False) as pbar2:
-                    for j in range(n_trials):
-                        global_trial_index = n_trials * i + j
-                        # the seeds are chosen such that no seed is used twice
-                        pseudo_data = expectation.fluctuate(
-                            seed=global_trial_index
-                        ).fluctuate_poisson(seed=global_trial_index + number_of_samples)
-                        self.parameters[parameter_name].value = scan_point
-                        chi2_at_truth = chi_square(
-                            pseudo_data.bin_counts,
-                            expectation.bin_counts,
-                            expectation.covariance_matrix,
-                        )
-                        # ignore typing here, this requires overloading that is not yet 
-                        # available in Python 3.7 because it lacks the "Literal" type
-                        chi2_at_best_fit = self.fit_to_data(
-                            pseudo_data, reset_cache=False, method=fit_method, **fit_kwargs
-                        )[0]  # type: ignore
-                        delta_chi2.append(chi2_at_truth - chi2_at_best_fit)
-                        pbar2.update()
-=======
                 for j in range(n_trials):
                     global_trial_index = n_trials * i + j
                     # the seeds are chosen such that no seed is used twice
@@ -1035,15 +1013,16 @@
                     ).fluctuate_poisson(seed=global_trial_index + number_of_samples)
                     self.parameters[parameter_name].value = scan_point
                     chi2_at_truth = chi_square(
-                        pseudo_data.nominal_values,
-                        expectation.nominal_values,
+                        pseudo_data.bin_counts,
+                        expectation.bin_counts,
                         expectation.covariance_matrix,
                     )
+                    # ignore typing here, this requires overloading that is not yet 
+                    # available in Python 3.7 because it lacks the "Literal" type
                     chi2_at_best_fit = self.fit_to_data(
                         pseudo_data, reset_cache=False, method=fit_method, **fit_kwargs
-                    )[0]
+                    )[0]  # type: ignore
                     delta_chi2.append(chi2_at_truth - chi2_at_best_fit)
->>>>>>> 3deb4913
                 delta_chi2 = np.array(delta_chi2)
                 results.append({"delta_chi2": delta_chi2, "scan_point": scan_point})
                 pbar1.update()
