--- conflicted
+++ resolved
@@ -1657,17 +1657,11 @@
             #cov = self.sys_err("weightsFlux", variable, query, plot_options["range"], plot_options["bins"], "weightSplineTimesTune")
 
             if (COVMATRIX == ""):
-<<<<<<< HEAD
+
                 self.cov = ( self.sys_err("weightsGenie", variable, query, plot_options["range"], plot_options["bins"], genieweight) + \
                              self.sys_err("weightsFlux", variable, query, plot_options["range"], plot_options["bins"], genieweight) + \
                              self.sys_err("weightsReint", variable, query, plot_options["range"], plot_options["bins"], genieweight) + \
                              self.sys_err_unisim(variable, query, plot_options["range"], plot_options["bins"], genieweight) )
-=======
-                self.cov = self.sys_err("weightsFlux", variable, query, plot_options["range"], plot_options["bins"], genieweight) + \
-                           self.sys_err("weightsGenie", variable, query, plot_options["range"], plot_options["bins"], genieweight) + \
-                           self.sys_err("weightsReint", variable, query, plot_options["range"], plot_options["bins"], genieweight)# + \
-                           #self.sys_err_unisim(variable, query, plot_options["range"], plot_options["bins"], genieweight)
->>>>>>> 7f86a91f
             else:
                 self.cov = self.get_SBNFit_cov_matrix(COVMATRIX,len(bin_edges)-1)
             exp_err = np.sqrt( np.diag((self.cov + self.cov_mc_stat + self.cov_mc_detsys))) # + exp_err*exp_err)
