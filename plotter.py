#!/usr/bin/env python
# -*- coding: utf-8 -*-

"""@package plotter
Plotter for searchingfornues TTree

This module produces plot from the TTree produced by the
searchingfornues framework (https://github.com/ubneutrinos/searchingfornues)

Example:
    my_plotter = plotter.Plotter(samples, weights)
    fig, ax1, ax2 = my_plotter.plot_variable(
        "reco_e",
        query="selected == 1"
        kind="event_category",
        title="$E_{deposited}$ [GeV]",
        bins=20,
        range=(0, 2)
    )

Attributes:
    category_labels (dict): Description of event categories
    pdg_labels (dict): Labels for PDG codes
    category_colors (dict): Color scheme for event categories
    pdg_colors (dict): Colors scheme for PDG codes
"""

import math
import warnings
import bisect

from collections import defaultdict
from collections.abc import Iterable
import scipy.stats
import os
import numpy as np
import pandas as pd
import matplotlib.pyplot as plt
from matplotlib import gridspec


paper_labels_numu = {
    11: r"$\nu_e$ CC",
    111: r"MiniBooNE LEE",
    2: r"$\nu_{\mu}$ CC",
    3: r"NC $\nu$",
    5: r"dirt",
}

paper_labels = {
    11: r"$\nu_e$ CC",
    111: r"MiniBooNE LEE",
    2: r"$\nu$ other",
    31: r"$\nu$ with $\pi^{0}$",
    5: r"dirt",
}


category_labels = {
    1: r"$\nu_e$ CC",
    10: r"$\nu_e$ CC0$\pi$0p",
    11: r"$\nu_e$ CC0$\pi$Np",
    111: r"MiniBooNE LEE",
    2: r"$\nu_{\mu}$ CC",
    21: r"$\nu_{\mu}$ CC $\pi^{0}$",
    22: r"$\nu_{\mu}$ CC 0p$^+$",
    23: r"$\nu_{\mu}$ CC 1p$^+$",
    24: r"$\nu_{\mu}$ CC 2p$^+$",
    25: r"$\nu_{\mu}$ CC Np$^+$",
    3: r"$\nu$ NC",
    31: r"$\nu$ NC $\pi^{0}$",
    4: r"Cosmic",
    5: r"Out. fid. vol.",
    # eta categories start with 80XX
    801: r"$\eta \rightarrow$ other",
    802: r"$\nu_{\mu} \eta \rightarrow \gamma\gamma$",
    803: r'1 $\pi^0$',
    804: r'2 $\pi^0$',
    807: r'3+ $\pi^0$',
    805: r'$\nu$ other',
    806: r'out of FV',
    6: r"other",
    0: r"No slice"
}


flux_labels = {
    1: r"$\pi$",
    10: r"K",
    111: r"MiniBooNE LEE",
    0: r"backgrounds"
}

sample_labels = {
    0: r"data",
    1: r"mc",
    2: r"nue",
    3: r"ext",
    4: r"lee",
    5: r"dirt",
    6: r"ccnopi",
    7: r"cccpi",
    8: r"ncnopi",
    9: r"nccpi",
    10: r"ncpi0",
    11: r"ncpi0",
    802: r"eta"
}

flux_colors = {
    0: "xkcd:cerulean",
    111: "xkcd:goldenrod",
    10: "xkcd:light red",
    1: "xkcd:purple",
}


pdg_labels = {
    2212: r"$p$",
    13: r"$\mu$",
    11: r"$e$",
    111: r"$\pi^0$",
    -13: r"$\mu$",
    -11: r"$e$",
    211: r"$\pi^{\pm}$",
    -211: r"$\pi$",
    2112: r"$n$",
    22: r"$\gamma$",
    321: r"$K$",
    -321: r"$K$",
    0: "Cosmic"
}

int_labels = {
    0: "QE",
    1: "Resonant",
    2: "DIS",
    3: "Coherent",
    4: "Coherent Elastic",
    5: "Electron scatt.",
    6: "IMDAnnihilation",
    7: r"Inverse $\beta$ decay",
    8: "Glashow resonance",
    9: "AMNuGamma",
    10: "MEC",
    11: "Diffractive",
    12: "EM",
    13: "Weak Mix"
}


int_colors = {
    0: "bisque",
    1: "darkorange",
    2: "goldenrod",
    3: "lightcoral",
    4: "forestgreen",
    5: "turquoise",
    6: "teal",
    7: "deepskyblue",
    8: "steelblue",
    80: "steelblue",
    81: "steelblue",
    82: "steelblue",
    9: "royalblue",
    10: "crimson",
    11: "mediumorchid",
    12: "magenta",
    13: "pink",
    111: "black"
}

category_colors = {
    4: "xkcd:light red",
    5: "xkcd:brick",
    8: "xkcd:cerulean",
    2: "xkcd:cyan",
    21: "xkcd:cerulean",
    22: "xkcd:lightblue",
    23: "xkcd:cyan",
    24: "steelblue",
    25: "blue",
    3: "xkcd:cobalt",
    31: "xkcd:sky blue",
    1: "xkcd:green",
    10: "xkcd:mint green",
    11: "xkcd:lime green",
    111: "xkcd:goldenrod",
    6: "xkcd:grey",
    0: "xkcd:black",
    # eta categories
    803: "xkcd:cerulean",
    804: "xkcd:blue",
    807: "xkcd:blurple",
    801: "xkcd:purple",
    802: "xkcd:lavender",
    806: "xkcd:crimson",
    805: "xkcd:cyan",
}

pdg_colors = {
    2212: "#a6cee3",
    22: "#1f78b4",
    13: "#b2df8a",
    211: "#33a02c",
    111: "#137e6d",
    0: "#e31a1c",
    11: "#ff7f00",
    321: "#fdbf6f",
    2112: "#cab2d6",
}

class Plotter:
    """Main plotter class

    Args:
        samples (dict): Dictionary of pandas dataframes.
            mc`, `nue`, `data`, and `ext` are required. `lee` and `dirt` are optional.
        weights (dict): Dictionary of global dataframes weights.
            One for each entry in the samples dict.
        pot (int): Number of protons-on-target. Defaults is 4.5e19.

    Attributes:
       samples (dict): Dictionary of pandas dataframes.
       weights (dict): Dictionary of global dataframes weights.
       pot (int): Number of protons-on-target.
    """

    def __init__(self, samples, weights, pot=4.5e19):
        self.weights = weights
        self.samples = samples
        self.pot = pot
        self.significance = 0
        self.significance_likelihood = 0
        self.chisqdatamc = 0
        self.sigma_shapeonly = 0
        self.detsys = {}
        self.stats = {}
        self.cov = None # covariance matrix from systematics
        self.cov_mc_stat = None
        self.cov_data_stat = None
        self.cov_full = None
        self._ratio_vals = None
        self._ratio_errs = None
        self.data = None # data binned events
        self.prediction = None # EXT + MC binned events

        self.nu_pdg = nu_pdg = "~(abs(nu_pdg) == 12 & ccnc == 0)" # query to avoid double-counting events in MC sample with other MC samples

        if ("ccpi0" in self.samples):
            self.nu_pdg = self.nu_pdg+" & ~(mcf_pass_ccpi0==1)"
        if ("eta" in self.samples):
            self.nu_pdg = self.nu_pdg+" & ~( (neta>0) & (true_nu_vtx_x > 0) & (true_nu_vtx_x < 250) & (true_nu_vtx_y > -110) & (true_nu_vtx_y < 110) & (true_nu_vtx_z > 0) & (true_nu_vtx_y < 1030) )"
        if ("ncpi0" in self.samples):
            self.nu_pdg = self.nu_pdg+" & ~(mcf_np0==1 & mcf_nmp==0 & mcf_nmm==0 & mcf_nem==0 & mcf_nep==0)" #note: mcf_pass_ccpi0 is wrong (includes 'mcf_actvol' while sample is in all cryostat)
        if ("ccnopi" in self.samples):
            self.nu_pdg = self.nu_pdg+" & ~(mcf_pass_ccnopi==1 & (nslice==0 | (slnunhits/slnhits)>0.1))"
        if ("cccpi" in self.samples):
            self.nu_pdg = self.nu_pdg+" & ~(mcf_pass_cccpi==1 & (nslice==0 | (slnunhits/slnhits)>0.1))"
        if ("nccpi" in self.samples):
            self.nu_pdg = self.nu_pdg+" & ~(mcf_pass_nccpi==1 & (nslice==0 | (slnunhits/slnhits)>0.1))"
        if ("ncnopi" in self.samples):
            self.nu_pdg = self.nu_pdg+" & ~(mcf_pass_ncnopi==1 & (nslice==0 | (slnunhits/slnhits)>0.1))"


        if "dirt" not in samples:
            warnings.warn("Missing dirt sample")

        necessary = ["category"]#, "selected",  # "trk_pfp_id", "shr_pfp_id_v",
                     #"backtracked_pdg", "nu_pdg", "ccnc", "trk_bkt_pdg", "shr_bkt_pdg"]

        missing = np.setdiff1d(necessary, samples["mc"].columns)

        if missing.size > 0:
            raise ValueError(
                "Missing necessary columns in the DataFrame: %s" % missing)

    @staticmethod
    def _chisquare(data, mc, err_mc):
        num = (data - mc)**2
        den = data+err_mc**2
        if np.count_nonzero(data):
            return sum(num / den) / len(data)
        return np.inf


    @staticmethod
    def _chisq_pearson(data, mc):
        return (data-mc)**2 / mc

    @staticmethod
    def _chisq_neyman(data, mc):
        return (data-mc)**2 / data

    def _chisq_CNP(self,data, mc):
        return np.sum((1/3.) * (self._chisq_neyman(data,mc) + 2 * self._chisq_pearson(data,mc)))/len(data)

    @staticmethod
    def _sigma_calc_likelihood(sig, bkg, err_bkg, scale_factor=1):
        """It calculates the significance with the profile likelihood ratio
        assuming an uncertainity on the background entries.
        Taken from http://www.pp.rhul.ac.uk/~cowan/stat/medsig/medsigNote.pdf
        """
        b = bkg * scale_factor
        if not isinstance(err_bkg, Iterable):
            e = np.array([err_bkg]) * scale_factor
        else:
            e = err_bkg * scale_factor

        s = sig * scale_factor

        p1 = (s+b)*np.log((s+b)*(b+e**2)/(b**2+(s+b)*e**2))

        p2 = -s
        if sum(e) > 0:
            p2 = -b**2/(e**2)*np.log(1+e**2*s/(b*(b+e**2)))
        z = 2*(p1+p2)

        return math.sqrt(sum(z))

    @staticmethod
    def _sigma_calc_matrix(signal, background, scale_factor=1, cov=None):
        """It calculates the significance as the square root of the Δχ2 score

        Args:
            signal (np.array): array of signal histogram
            background (np.array): array of background histogram
            scale_factor (float, optional): signal and background scaling factor.
                Default is 1

        Returns:
            Square root of S•B^(-1)•S^T
        """

        bkg_array = background * scale_factor
        empty_elements = np.where(bkg_array == 0)[0]
        sig_array = signal * scale_factor
        cov = cov * scale_factor * scale_factor
        sig_array = np.delete(sig_array, empty_elements)
        bkg_array = np.delete(bkg_array, empty_elements)
        cov[np.diag_indices_from(cov)] += bkg_array
        emtxinv = np.linalg.inv(cov)
        chisq = float(sig_array.dot(emtxinv).dot(sig_array.T))

        return np.sqrt(chisq)


    def deltachisqfakedata(self, BinMin, BinMax, LEE_v, SM_v, nsample):

        deltachisq_v = []
        deltachisq_SM_v  = []
        deltachisq_LEE_v = []

        #print ('deltachisqfakedata!!!!!!')
        
        for n in range(1000):

            SM_obs, LEE_obs = self.genfakedata(BinMin, BinMax, LEE_v, SM_v, nsample)

            #chisq = self._chisq_CNP(SM_obs,LEE_obs)           
            #print ('LEE obs : ',LEE_obs)
            #print ('SM obs : ',SM_obs)
            
            chisq_SM_SM  = self._chisq_CNP(SM_v,SM_obs)
            chisq_LEE_SM = self._chisq_CNP(LEE_v,SM_obs)
            
            chisq_SM_LEE  = self._chisq_CNP(SM_v,LEE_obs)
            chisq_LEE_LEE = self._chisq_CNP(LEE_v,LEE_obs)
            
            deltachisq_SM  = (chisq_SM_SM-chisq_LEE_SM)
            deltachisq_LEE = (chisq_SM_LEE-chisq_LEE_LEE)

            #if (np.isnan(chisq)):
            #    continue

            #deltachisq_v.append(chisq)
            
            if (np.isnan(deltachisq_SM ) or np.isnan(deltachisq_LEE) ):
                continue

            deltachisq_SM_v.append(deltachisq_SM)
            deltachisq_LEE_v.append(deltachisq_LEE)

        #median = np.median(deltachisq_v)
        #dof = len(LEE_v)

        #return median/float(dof)

        #print ('delta SM  : ',deltachisq_SM_v)
        #print ('delta LEE : ',deltachisq_LEE_v)

        deltachisq_SM_v  = np.array(deltachisq_SM_v)
        deltachisq_LEE_v = np.array(deltachisq_LEE_v)

        if (len(deltachisq_SM_v) == 0):
            return 999.
        
        # find median of LEE distribution
        med_LEE = np.median(deltachisq_LEE_v)
        #print ('median LEE is ',med_LEE)
        # how many values in SM are above this value?
        nabove = len( np.where(deltachisq_SM_v > med_LEE)[0] )
        #print ('n above is ',nabove)
        frac = float(nabove) / len(deltachisq_SM_v)

        #print ('deltachisqfakedata!!!!!!')
        
        return math.sqrt(2)*scipy.special.erfinv(1-frac*2)
        
        #return frac

            
    def genfakedata(self, BinMin, BinMax, LEE_v, SM_v, nsample):

        p_LEE = LEE_v / np.sum(LEE_v)
        p_SM  = SM_v / np.sum(SM_v)

        #print ('PDF for LEE : ',p_LEE)
        #print ('PDF for SM  : ',p_SM)

        obs_LEE = np.zeros(len(LEE_v))
        obs_SM  = np.zeros(len(SM_v))

        max_LEE = np.max(p_LEE)
        max_SM  = np.max(p_SM)

        #print ('max of LEE : ',max_LEE)
        #print ('max of SM  : ',max_SM)

        n_sampled_LEE = 0
        n_sampled_SM  = 0

        while (n_sampled_LEE < nsample):

            value = BinMin + (BinMax-BinMin) * np.random.random()

            BinNumber = int((value-BinMin)/(BinMax-BinMin) * len(LEE_v))
            
            prob = np.random.random() * max_LEE
            if (prob < p_LEE[BinNumber]):
                #print ('LEE simulation: prob of %.02f vs. bin prob of %.02f leads to selecting event at bin %i'%(prob,p_LEE[BinNumber],BinNumber))
                obs_LEE[BinNumber] += 1
                n_sampled_LEE += 1

        while (n_sampled_SM < nsample):

            value = BinMin + (BinMax-BinMin) * np.random.random()

            BinNumber = int((value-BinMin)/(BinMax-BinMin) * len(SM_v))
            
            prob = np.random.random() * max_SM
            if (prob < p_SM[BinNumber]):
                obs_SM[BinNumber] += 1
                n_sampled_SM += 1

        return obs_SM, obs_LEE
            
            

    def _chisq_full_covariance(self,data, mc,CNP=True,STATONLY=False):

        np.set_printoptions(precision=3)

        dof = len(data)
        
        COV = self.cov + self.cov_mc_stat + self.cov_mc_detsys
            
        # remove rows/columns with zero data and MC
        remove_indices_v = []
        for i,d in enumerate(data):
            idx = len(data)-i-1
            if ((data[idx]==0) and (mc[idx] == 0)):
                remove_indices_v.append(idx)

        for idx in remove_indices_v:
            COV = np.delete(COV,idx,0)
            COV = np.delete(COV,idx,1)
            data = np.delete(data,idx,0)
            mc   = np.delete(mc,idx,0)


        COV_STAT = np.zeros([len(data), len(data)])


        ERR_STAT = 3. / ( 1./data + 2./mc )
        
        for i,d in enumerate(data):
            
            if (d == 0):
                ERR_STAT[i] = mc[i]/2.
            if (mc[i] == 0):
                ERR_STAT[i] = d

        if (CNP == False):
            ERR_STAT = data + mc
        

        COV_STAT[np.diag_indices_from(COV_STAT)] = ERR_STAT

        COV += COV_STAT

        if (STATONLY == True):
            COV = COV_STAT

        frac_cov = np.empty([len(COV), len(COV)])
        corr     = np.empty([len(COV), len(COV)])

        for i in range(len(COV)):
            for j in range(len(COV)):
                frac_cov[i][j] =  COV[i][j] / (mc[i] * mc[j])
                corr[i][j] = COV[i][j] / np.sqrt(COV[i][i] * COV[j][j])

        #print("COV matrix : ",COV)
        #print("FRAC COV matrix :",frac_cov)                                                                                                                                                        
        #print("CORR matrix : ",corr)
                
        diff = (data-mc)
        emtxinv = np.linalg.inv(COV)
        chisq = float(diff.dot(emtxinv).dot(diff.T))
        
        covdiag = np.diag(COV)
        chisqsum = 0.
        for i,d in enumerate(diff):
            #print ('bin %i has COV value %.02f'%(i,covdiag[i]))
            chisqsum += ( (d**2) /covdiag[i])

        return chisq, chisqsum, dof

    @staticmethod
    def _data_err(data,doAsym=False):
        obs = [0,1,2,3,4,5,6,7,8,9,10,11,12,13,14,15,16,17,18,19,20]
        low = [0.00,0.17,0.71,1.37,2.09,2.84,3.62,4.42,5.23,6.06,6.89,7.73,8.58,9.44,10.30,11.17,12.04,12.92,13.80,14.68,15.56]
#        hig = [0.38,3.30,4.64,5.92,7.16,8.38,9.58,10.77,11.95,13.11,14.27,15.42,16.56,17.70,18.83,19.96,21.08,22.20,23.32,24.44,25.55]
        hig = [1.15,3.30,4.64,5.92,7.16,8.38,9.58,10.77,11.95,13.11,14.27,15.42,16.56,17.70,18.83,19.96,21.08,22.20,23.32,24.44,25.55]
        if doAsym:
            lb = [i-low[i] if i<=20 else (np.sqrt(i)) for i in data]
            hb = [hig[i]-i if i<=20 else (np.sqrt(i)) for i in data]
            return (lb,hb)
        else: return (np.sqrt(data),np.sqrt(data))


    @staticmethod
    def _ratio_err(num, den, num_err, den_err):
        n, d, n_e, d_e = num, den, num_err, den_err
        n[n == 0] = 0.00001
        #d[d == 0] = 0.00001
        return np.array([
            #n[i] / d[i] * math.sqrt((n_e[i] / n[i])**2 + (d_e[i] / d[i])**2) <= this does not work if n[i]==0
            math.sqrt( ( n_e[i] / d[i] )**2 + ( n[i] * d_e[i] / (d[i]*d[i]) )**2) if d[i]>0 else 0
            for i, k in enumerate(num)
        ])

    @staticmethod
    def _is_fiducial(x, y, z):
        try:
            x_1 = x[:, 0] > 10
            x_2 = x[:, 1] > 10
            y_1 = y[:, 0] > 15
            y_2 = y[:, 1] > 15
            z_1 = z[:, 0] > 10
            z_2 = z[:, 1] > 50

            return x_1 & x_2 & y_1 & y_2 & z_1 & z_2
        except IndexError:
            return True

    def print_stats(self):
        print ('print stats...')
        for key,val in self.stats.items():
            print ('%s : %.02f'%(key,val))


    def _select_showers(self, variable, variable_name, sample, query="selected==1", score=0.5, extra_cut=None):
        variable = variable.ravel()

        if variable.size > 0:
            if isinstance(variable[0], np.ndarray):
                variable = np.hstack(variable)
                if "shr" in variable_name and variable_name != "shr_score_v":
                    shr_score = np.hstack(self._selection(
                        "shr_score_v", sample, query=query, extra_cut=extra_cut))
                    shr_score_id = shr_score < score
                    variable = variable[shr_score_id]
                elif "trk" in variable_name and variable_name != "trk_score_v":
                    trk_score = np.hstack(self._selection(
                        "trk_score_v", sample, query=query, extra_cut=extra_cut))
                    trk_score_id = trk_score >= score
                    variable = variable[trk_score_id]

        return variable


    def _apply_track_cuts(self,df,variable,track_cuts,mask):
        '''
        df is dataframe of the sample of interest
        variable is what values will be in the output
        track_cuts are list of tuples defining track_cuts
        input mask to be built upon

        returns
            Series of values of variable that pass all track_cuts
            boolean mask that represents union of input mask and new cut mask
        '''
        #need to do this fancy business with the apply function to make masks
        #this is because unflattened DataFrames are used
        for (var,op,val) in track_cuts:
            if type(op) == list:
                #this means treat two conditions in an 'or' fashion
                or_mask1 = df[var].apply(lambda x: eval("x{}{}".format(op[0],val[0])))#or condition 1
                or_mask2 = df[var].apply(lambda x: eval("x{}{}".format(op[1],val[1])))#or condition 2
                mask *= (or_mask1 + or_mask2) #just add the booleans for "or"
            else:
                mask *= df[var].apply(lambda x: eval("x{}{}".format(op,val))) #layer on each cut mask
        vars = (df[variable]*mask).apply(lambda x: x[x != False]) #apply mask
        vars = vars[vars.apply(lambda x: len(x) > 0)] #clean up empty slices
        #fix list comprehension issue for non '_v' variables
        if variable[-2:] != "_v":
            vars = vars.apply(lambda x: x[0])
        elif "_v" not in variable:
            print("_v not found in variable, assuming event-level")
            print("not fixing list comprehension bug for this variable")

        return vars, mask

    def _select_longest(self,df, variable, mask):
        '''
        df: dataframe for sample
        variable: Series of values that pass cuts defined by mask
        mask: mask used to find variable

        returns
            list of values of variable corresponding to longest track in each slices
            boolean mask for longest tracks in df
        '''

        #print("selecting longest...")
        #print("mask", mask)
        trk_lens = (df['trk_len_v']*mask).apply(lambda x: x[x != False])#apply mask to track lengths
        trk_lens = trk_lens[trk_lens.apply(lambda x: len(x) > 0)]#clean up slices
        variable = variable.apply(lambda x: x[~np.isnan(x)])#clean up nan vals
        variable = variable[variable.apply(lambda x: len(x) > 0)] #clean up empty slices
        nan_mask = variable.apply(lambda x: np.nan in x or "nan" in x)
        longest_mask = trk_lens.apply(lambda x: x == x[list(x).index(max(x))])#identify longest
        variable = (variable*longest_mask).apply(lambda x: x[x!=False])#apply mask
        if len(variable.iloc[0]) == 1:
            variable = variable.apply(lambda x: x[0] if len(x)>0 else -999)#expect values, not lists, for each event
        else:
            if len(variable.iloc[0]) == 0:
                raise ValueError(
                    "There is no longest track per slice")
            elif len(variable.iloc[0]) > 1:
                #this happens with the reco_nu_e_range_v with unreconstructed values
                print("there are more than one longest slice")
                print(variable.iloc[0])
                try:
                    variable = variable.apply(lambda x: x[0])
                except:
                    raise ValueError(
                        "There is more than one longest track per slice in \n var {} lens {}".format(variable,trk_lens))

        return variable, longest_mask

    def _selection(self, variable, sample, query="selected==1", extra_cut=None, track_cuts=None, select_longest=True):
        '''
        variable,  must be specified
        select_longest, True by default, keeps from multiple tracks of same event making it through
        query must be a string defining event-level cuts
        track_cuts is a list of cuts of which each entry looks like
            (variable_tobe_cut_on, '>'or'<'or'=='etc, cut value )
            or
            (variable, [operator1, operator2], [cutval1, cutval2]) to do an 'or' cut
        track_
        returns an Series of values that pass all track_cuts
        '''
        sel_query = query
        if extra_cut is not None:
            sel_query += "& %s" % extra_cut
        '''
        if ( (track_cuts == None) or (select_longest == False) ):
            return sample.query(sel_query).eval(variable).ravel()
        '''


        '''
        df = sample.query(sel_query)
        #print (df.isna().sum())
        dfna = df.isna()
        for (colname,colvals) in dfna.iteritems():
            if (colvals.sum() != 0):
                print ('name : ',colname)
                print ('nan entries : ',colvals.sum())
        '''
        df = sample.query(sel_query)
        #if (track_cuts != None):
        #    df = sample.query(sel_query).dropna().copy() #don't want to eliminate anything from memory

        #df = sample.query(sel_query).dropna().copy() #don't want to eliminate anything from memory

        track_cuts_mask = None #df['trk_score_v'].apply(lambda x: x == x) #all-True mask, assuming trk_score_v is available
        if track_cuts is not None:
            vars, track_cuts_mask = self._apply_track_cuts(df,variable,track_cuts,track_cuts_mask)
        else:
            vars = df[variable]
        #vars is now a Series object that passes all the cuts

        #select longest of the cut passing tracks
        #assuming all track-level variables end in _v
        if variable[-2:] == "_v" and select_longest:
            vars, longest_mask = self._select_longest(df, vars, track_cuts_mask)
        elif "_v_" in variable:
            print("Variable is being interpretted as event-level, not track_level, despite having _v in name")
            print("the longest track is NOT being selected")
        return vars.ravel()

    def _categorize_entries_pdg(self, sample, variable, query="selected==1", extra_cut=None, track_cuts=None, select_longest=True):

        if "trk" in variable:
            pfp_id_variable = "trk_pfp_id"
            score_v = self._selection("trk_score_v", sample, query=query, extra_cut=extra_cut, track_cuts=track_cuts, select_longest=select_longest)
        else:
            pfp_id_variable = "shr_pfp_id_v"
            score_v = self._selection("shr_score_v", sample, query=query, extra_cut=extra_cut, track_cuts=track_cuts, select_longest=select_longest)


        pfp_id = self._selection(
            pfp_id_variable, sample, query=query, extra_cut=extra_cut, track_cuts=track_cuts, select_longest=select_longest)
        plotted_variable = self._selection(
            variable, sample, query=query, extra_cut=extra_cut, track_cuts=track_cuts, select_longest=select_longest)
        pfp_id = np.subtract(pfp_id, 1)
        backtracked_pdg = np.abs(self._selection(
            "backtracked_pdg", sample, query=query, extra_cut=extra_cut, track_cuts=track_cuts, select_longest=select_longest))

        plotted_variable = self._select_showers(
            plotted_variable, variable, sample, query=query, extra_cut=extra_cut)

        if "trk" in variable:
            pfp_id = np.array([pf_id[score > 0.5] for pf_id, score in zip(pfp_id, score_v)])
        else:
            pfp_id = np.array([pf_id[score <= 0.5] for pf_id, score in zip(pfp_id, score_v)])

        pfp_pdg = np.array([pdg[pf_id]
                            for pdg, pf_id in zip(backtracked_pdg, pfp_id)])
        pfp_pdg = np.hstack(pfp_pdg)
        pfp_pdg = abs(pfp_pdg)

        return pfp_pdg, plotted_variable

    def _categorize_entries_single_pdg(self, sample, variable, query="selection==1", extra_cut=None, track_cuts=None, select_longest=True):
        if "trk" in variable:
            bkt_variable = "trk_bkt_pdg"
        else:
            bkt_variable = "shr_bkt_pdg"

        backtracked_pdg = np.abs(self._selection(
            bkt_variable, sample, query=query, extra_cut=extra_cut, track_cuts=track_cuts, select_longest=select_longest))
        plotted_variable = self._selection(
            variable, sample, query=query, extra_cut=extra_cut, track_cuts=track_cuts, select_longest=select_longest)

        return backtracked_pdg, plotted_variable

    def _categorize_entries(self, sample, variable, query="selected==1", extra_cut=None, track_cuts=None, select_longest=True):
        category = self._selection(
            "category", sample, query=query, extra_cut=extra_cut, track_cuts=track_cuts, select_longest=select_longest)
        plotted_variable = self._selection(
            variable, sample, query=query, extra_cut=extra_cut, track_cuts=track_cuts, select_longest=select_longest)

        if plotted_variable.size > 0:
            if isinstance(plotted_variable[0], np.ndarray):
                if "trk" in variable or select_longest:
                    score = self._selection(
                        "trk_score_v", sample, query=query, extra_cut=extra_cut, track_cuts=track_cuts, select_longest=select_longest)
                    category = np.array([
                        np.array([c] * len(v[s > 0.5])) for c, v, s in zip(category, plotted_variable, score)
                    ])
                else:
                    score = self._selection(
                        "shr_score_v", sample, query=query, extra_cut=extra_cut, track_cuts=track_cuts, select_longest=select_longest)
                    category = np.array([
                        np.array([c] * len(v[s < 0.5])) for c, v, s in zip(category, plotted_variable, score)
                    ])
                category = np.hstack(category)

            plotted_variable = self._select_showers(
                plotted_variable, variable, sample, query=query, extra_cut=extra_cut)

        return category, plotted_variable

    def _categorize_entries_paper(self, sample, variable, query="selected==1", extra_cut=None, track_cuts=None, select_longest=True):
        category = self._selection(
            "paper_category", sample, query=query, extra_cut=extra_cut, track_cuts=track_cuts, select_longest=select_longest)
        plotted_variable = self._selection(
            variable, sample, query=query, extra_cut=extra_cut, track_cuts=track_cuts, select_longest=select_longest)

        if plotted_variable.size > 0:
            if isinstance(plotted_variable[0], np.ndarray):
                if "trk" in variable or select_longest:
                    score = self._selection(
                        "trk_score_v", sample, query=query, extra_cut=extra_cut, track_cuts=track_cuts, select_longest=select_longest)
                    category = np.array([
                        np.array([c] * len(v[s > 0.5])) for c, v, s in zip(category, plotted_variable, score)
                    ])
                else:
                    score = self._selection(
                        "shr_score_v", sample, query=query, extra_cut=extra_cut, track_cuts=track_cuts, select_longest=select_longest)
                    category = np.array([
                        np.array([c] * len(v[s < 0.5])) for c, v, s in zip(category, plotted_variable, score)
                    ])
                category = np.hstack(category)

            plotted_variable = self._select_showers(
                plotted_variable, variable, sample, query=query, extra_cut=extra_cut)

        return category, plotted_variable

    def _categorize_entries_int(self, sample, variable, query="selected==1", extra_cut=None, track_cuts=None, select_longest=True):
        category = self._selection(
            "interaction", sample, query=query, extra_cut=extra_cut, track_cuts=track_cuts, select_longest=select_longest)
        plotted_variable = self._selection(
            variable, sample, query=query, extra_cut=extra_cut, track_cuts=track_cuts, select_longest=select_longest)
        return category, plotted_variable

    def _categorize_entries_flux(self, sample, variable, query="selected==1", extra_cut=None, track_cuts=None, select_longest=True):
        category = self._selection(
            "flux", sample, query=query, extra_cut=extra_cut, track_cuts=track_cuts, select_longest=select_longest)
        plotted_variable = self._selection(
            variable, sample, query=query, extra_cut=extra_cut, track_cuts=track_cuts, select_longest=select_longest)
        return category, plotted_variable

    def _categorize_entries_trk1(self, sample, variable, query="selected==1", extra_cut=None, track_cuts=None, select_longest=True):
        category = self._selection(
            "trk1_backtracked_pdg", sample, query=query, extra_cut=extra_cut, track_cuts=track_cuts, select_longest=select_longest)
        plotted_variable = self._selection(
            variable, sample, query=query, extra_cut=extra_cut, track_cuts=track_cuts, select_longest=select_longest)
        return category, plotted_variable

    def _categorize_entries_paper_numu(self, sample, variable, query="selected==1", extra_cut=None, track_cuts=None, select_longest=True):
        category = self._selection(
            "paper_category_numu", sample, query=query, extra_cut=extra_cut, track_cuts=track_cuts, select_longest=select_longest)
        plotted_variable = self._selection(
            variable, sample, query=query, extra_cut=extra_cut, track_cuts=track_cuts, select_longest=select_longest)
        return category, plotted_variable
    
    def _categorize_entries_sample(self, sample, variable, query="selected==1", extra_cut=None, track_cuts=None, select_longest=True):
        category = self._selection(
            "sample", sample, query=query, extra_cut=extra_cut, track_cuts=track_cuts, select_longest=select_longest)
        plotted_variable = self._selection(
            variable, sample, query=query, extra_cut=extra_cut, track_cuts=track_cuts, select_longest=select_longest)
        return category, plotted_variable


        if plotted_variable.size > 0:
            if isinstance(plotted_variable[0], np.ndarray):
                if "trk" in variable or select_longest:
                    score = self._selection(
                        "trk_score_v", sample, query=query, extra_cut=extra_cut, track_cuts=track_cuts, select_longest=select_longest)
                    category = np.array([
                        np.array([c] * len(v[s > 0.5])) for c, v, s in zip(category, plotted_variable, score)
                    ])
                else:
                    score = self._selection(
                        "shr_score_v", sample, query=query, extra_cut=extra_cut, track_cuts=track_cuts, select_longest=select_longest)
                    category = np.array([
                        np.array([c] * len(v[s < 0.5])) for c, v, s in zip(category, plotted_variable, score)
                    ])
                category = np.hstack(category)

            plotted_variable = self._select_showers(
                plotted_variable, variable, sample, query=query, extra_cut=extra_cut)

        return category, plotted_variable



    @staticmethod
    def _variable_bin_scaling(bins, bin_width, variable):
        idx = bisect.bisect_left(bins, variable)
        if len(bins) > idx:
            return bin_width/(bins[idx]-bins[idx-1])
        return 0

    def _get_genie_weight(self, sample, variable, query="selected==1", extra_cut=None, track_cuts=None,\
                          select_longest=True, weightvar="weightSplineTimesTune",weightsignal=None):

        plotted_variable = self._selection(
            variable, sample, query=query, extra_cut=extra_cut, track_cuts=track_cuts, select_longest=select_longest)
        genie_weights = self._selection(
            weightvar, sample, query=query, extra_cut=extra_cut, track_cuts=track_cuts, select_longest=select_longest)
        if (weightsignal != None):
            genie_weights *= self._selection(
            weightsignal, sample, query=query, extra_cut=extra_cut, track_cuts=track_cuts, select_longest=select_longest)
        if plotted_variable.size > 0:
            if isinstance(plotted_variable[0], np.ndarray):
                if "trk" in variable or select_longest:
                    score = self._selection(
                        "trk_score_v", sample, query=query, extra_cut=extra_cut, track_cuts=track_cuts, select_longest=select_longest)
                else:
                    score = self._selection(
                        "shr_score_v", sample, query=query, extra_cut=extra_cut, track_cuts=track_cuts, select_longest=select_longest)
                genie_weights = np.array([
                    np.array([c] * len(v[s > 0.5])) for c, v, s in zip(genie_weights, plotted_variable, score)
                ])
                genie_weights = np.hstack(genie_weights)
        return genie_weights

    def _get_variable(self, variable, query, track_cuts=None):

        '''
        nu_pdg = "~(abs(nu_pdg) == 12 & ccnc == 0)"
        if ("ccpi0" in self.samples):
            nu_pdg = nu_pdg+" & ~(mcf_pass_ccpi0==1)"
        if ("ncpi0" in self.samples):
            nu_pdg = nu_pdg+" & ~(mcf_np0==1 & mcf_nmp==0 & mcf_nmm==0 & mcf_nem==0 & mcf_nep==0)" #note: mcf_pass_ccpi0 is wrong (includes 'mcf_actvol' while sample is in all cryostat)
        if ("ccnopi" in self.samples):
            nu_pdg = nu_pdg+" & ~(mcf_pass_ccnopi==1 & (nslice==0 | (slnunhits/slnhits)>0.1))"
        if ("cccpi" in self.samples):
            nu_pdg = nu_pdg+" & ~(mcf_pass_cccpi==1 & (nslice==0 | (slnunhits/slnhits)>0.1))"
        if ("nccpi" in self.samples):
            nu_pdg = nu_pdg+" & ~(mcf_pass_nccpi==1 & (nslice==0 | (slnunhits/slnhits)>0.1))"
        if ("ncnopi" in self.samples):
            nu_pdg = nu_pdg+" & ~(mcf_pass_ncnopi==1 & (nslice==0 | (slnunhits/slnhits)>0.1))"
        '''

        # if plot_options["range"][0] >= 0 and plot_options["range"][1] >= 0 and variable[-2:] != "_v":
        #     query += "& %s <= %g & %s >= %g" % (
        #         variable, plot_options["range"][1], variable, plot_options["range"][0])

        mc_plotted_variable = self._selection(
            variable, self.samples["mc"], query=query, extra_cut=self.nu_pdg, track_cuts=track_cuts)
        mc_plotted_variable = self._select_showers(
            mc_plotted_variable, variable, self.samples["mc"], query=query, extra_cut=self.nu_pdg)
        mc_weight = [self.weights["mc"]] * len(mc_plotted_variable)

        nue_plotted_variable = self._selection(
            variable, self.samples["nue"], query=query, track_cuts=track_cuts)
        nue_plotted_variable = self._select_showers(
            nue_plotted_variable, variable, self.samples["nue"], query=query)
        nue_weight = [self.weights["nue"]] * len(nue_plotted_variable)

        ext_plotted_variable = self._selection(
            variable, self.samples["ext"], query=query, track_cuts=track_cuts)
        ext_plotted_variable = self._select_showers(
            ext_plotted_variable, variable, self.samples["ext"], query=query)
        ext_weight = [self.weights["ext"]] * len(ext_plotted_variable)

        dirt_weight = []
        dirt_plotted_variable = []
        if "dirt" in self.samples:
            dirt_plotted_variable = self._selection(
                variable, self.samples["dirt"], query=query, track_cuts=track_cuts)
            dirt_plotted_variable = self._select_showers(
                dirt_plotted_variable, variable, self.samples["dirt"], query=query)
            dirt_weight = [self.weights["dirt"]] * len(dirt_plotted_variable)

        ncpi0_weight = []
        ncpi0_plotted_variable = []
        if "ncpi0" in self.samples:
            ncpi0_plotted_variable = self._selection(
                variable, self.samples["ncpi0"], query=query, track_cuts=track_cuts)
            ncpi0_plotted_variable = self._select_showers(
                ncpi0_plotted_variable, variable, self.samples["ncpi0"], query=query)
            ncpi0_weight = [self.weights["ncpi0"]] * len(ncpi0_plotted_variable)

        ccpi0_weight = []
        ccpi0_plotted_variable = []
        if "ccpi0" in self.samples:
            ccpi0_plotted_variable = self._selection(
                variable, self.samples["ccpi0"], query=query, track_cuts=track_cuts)
            ccpi0_plotted_variable = self._select_showers(
                ccpi0_plotted_variable, variable, self.samples["ccpi0"], query=query)
            ccpi0_weight = [self.weights["ccpi0"]] * len(ccpi0_plotted_variable)

        eta_weight = []
        eta_plotted_variable = []
        if "eta" in self.samples:
            eta_plotted_variable = self._selection(
                variable, self.samples["eta"], query=query, track_cuts=track_cuts)
            eta_plotted_variable = self._select_showers(
                eta_plotted_variable, variable, self.samples["eta"], query=query)
            eta_weight = [self.weights["eta"]] * len(eta_plotted_variable)

        ccnopi_weight = []
        ccnopi_plotted_variable = []
        if "ccnopi" in self.samples:
            ccnopi_plotted_variable = self._selection(
                variable, self.samples["ccnopi"], query=query, track_cuts=track_cuts)
            ccnopi_plotted_variable = self._select_showers(
                ccnopi_plotted_variable, variable, self.samples["ccnopi"], query=query)
            ccnopi_weight = [self.weights["ccnopi"]] * len(ccnopi_plotted_variable)

        cccpi_weight = []
        cccpi_plotted_variable = []
        if "cccpi" in self.samples:
            cccpi_plotted_variable = self._selection(
                variable, self.samples["cccpi"], query=query, track_cuts=track_cuts)
            cccpi_plotted_variable = self._select_showers(
                cccpi_plotted_variable, variable, self.samples["cccpi"], query=query)
            cccpi_weight = [self.weights["cccpi"]] * len(cccpi_plotted_variable)

        nccpi_weight = []
        nccpi_plotted_variable = []
        if "nccpi" in self.samples:
            nccpi_plotted_variable = self._selection(
                variable, self.samples["nccpi"], query=query, track_cuts=track_cuts)
            nccpi_plotted_variable = self._select_showers(
                nccpi_plotted_variable, variable, self.samples["nccpi"], query=query)
            nccpi_weight = [self.weights["nccpi"]] * len(nccpi_plotted_variable)

        ncnopi_weight = []
        ncnopi_plotted_variable = []
        if "ncnopi" in self.samples:
            ncnopi_plotted_variable = self._selection(
                variable, self.samples["ncnopi"], query=query, track_cuts=track_cuts)
            ncnopi_plotted_variable = self._select_showers(
                ncnopi_plotted_variable, variable, self.samples["ncnopi"], query=query)
            ncnopi_weight = [self.weights["ncnopi"]] * len(ncnopi_plotted_variable)

        lee_weight = []
        lee_plotted_variable = []
        if "lee" in self.samples:
            lee_plotted_variable = self._selection(
                variable, self.samples["lee"], query=query, track_cuts=track_cuts)
            lee_plotted_variable = self._select_showers(
                lee_plotted_variable, variable, self.samples["lee"], query=query)
            lee_weight = self.samples["lee"].query(
                query)["leeweight"] * self.weights["lee"]

        total_weight = np.concatenate((mc_weight, nue_weight, ext_weight, dirt_weight, ncpi0_weight, ccpi0_weight, eta_weight, ccnopi_weight, cccpi_weight, nccpi_weight, ncnopi_weight, lee_weight))
        total_variable = np.concatenate((mc_plotted_variable, nue_plotted_variable, ext_plotted_variable, dirt_plotted_variable, ncpi0_plotted_variable, ccpi0_plotted_variable, eta_plotted_variable, ccnopi_plotted_variable, cccpi_plotted_variable, nccpi_plotted_variable, ncnopi_plotted_variable, lee_plotted_variable))
        return total_variable, total_weight


    def plot_2d(self, variable1_name, variable2_name, query="selected==1", track_cuts=None, **plot_options):
        variable1, weight1 = self._get_variable(variable1_name, query, track_cuts=track_cuts)
        variable2, weight2 = self._get_variable(variable2_name, query, track_cuts=track_cuts)

        heatmap, xedges, yedges = np.histogram2d(variable1, variable2,
                                                 range=[[plot_options["range_x"][0], plot_options["range_x"][1]], [plot_options["range_y"][0], plot_options["range_y"][1]]],
                                                 bins=[plot_options["bins_x"], plot_options["bins_y"]],
                                                 weights=weight1)

        extent = [xedges[0], xedges[-1], yedges[0], yedges[-1]]
        fig, axes  = plt.subplots(1,3, figsize=(15,5))

        axes[0].imshow(heatmap.T, extent=extent, origin='lower', aspect="auto")

        data_variable1 = self._selection(variable1_name, self.samples["data"], query=query, track_cuts=track_cuts)
        data_variable1 = self._select_showers(data_variable1, variable1_name, self.samples["data"], query=query)

        data_variable2 = self._selection(
            variable2_name, self.samples["data"], query=query, track_cuts=track_cuts)
        data_variable2 = self._select_showers(
            data_variable2, variable2_name, self.samples["data"], query=query)

        heatmap_data, xedges, yedges = np.histogram2d(data_variable1, data_variable2, range=[[plot_options["range_x"][0], plot_options["range_x"][1]], [
                                                      plot_options["range_y"][0], plot_options["range_y"][1]]],
                                                      bins=[plot_options["bins_x"],
                                                      plot_options["bins_y"]])

        axes[1].imshow(heatmap_data.T, extent=extent, origin='lower', aspect="auto")

        ratio = heatmap_data/heatmap
        im_ratio = axes[2].imshow(ratio.T, extent=extent, origin='lower', aspect='auto', vmin=0, vmax=2, cmap="coolwarm")
        fig.colorbar(im_ratio)

        axes[0].title.set_text('MC+EXT')
        axes[1].title.set_text('Data')
        axes[2].title.set_text('Data/(MC+EXT)')
        if "title" in plot_options:
            axes[0].set_xlabel(plot_options["title"].split(";")[0])
            axes[0].set_ylabel(plot_options["title"].split(";")[1])
            axes[1].set_xlabel(plot_options["title"].split(";")[0])
            axes[2].set_xlabel(plot_options["title"].split(";")[0])
        else:
            axes[0].set_xlabel(variable1_name)
            axes[0].set_ylabel(variable2_name)
            axes[1].set_xlabel(variable1_name)
            axes[2].set_xlabel(variable1_name)

        return fig, axes

    def plot_2d_oneplot(self, variable1_name, variable2_name, query="selected==1", track_cuts=None, **plot_options):
        variable1, weight1 = self._get_variable(variable1_name, query, track_cuts=track_cuts)
        variable2, weight2 = self._get_variable(variable2_name, query, track_cuts=track_cuts)

        heatmap, xedges, yedges = np.histogram2d(variable1, variable2,
                                                 range=[[plot_options["range_x"][0], plot_options["range_x"][1]], [plot_options["range_y"][0], plot_options["range_y"][1]]],
                                                 bins=[plot_options["bins_x"], plot_options["bins_y"]],
                                                 weights=weight1)

        extent = [xedges[0], xedges[-1], yedges[0], yedges[-1]]

        #if figure is passed, use that to build plot
        if "figure" in plot_options:
            fig = plot_options["figure"]
        else:
            fig = plt.figure(figsize=(6,6))
        if "axis" in plot_options:
            axis = plot_options["axis"]
        else:
            axis = plt.gca()

        if 'range_z' in plot_options:
            image = axis.imshow(heatmap.T, extent=extent, origin='lower', aspect="auto",
                vmin=plot_options['range_z'][0], vmax=plot_options['range_z'][1])
        else:
            image = axis.imshow(heatmap.T, extent=extent, origin='lower', aspect="auto")

        return fig, axis, image


    def load_detsys_errors(self,sample,var,path,binedges,fullcov=False):

        detsys_frac_cov = np.zeros((len(binedges)-1,len(binedges)-1))
        detsys_frac_cov = detsys_frac_cov.astype(float)
        detsys_frac = np.zeros(len(binedges)-1)

        #DETSAMPLES = ["X", "YZ", 'aYZ', "aXZ","R2","SCE","LYD","LYR","LYA"]
        DETSAMPLES = ["X", "YZ", 'aYZ', "aXZ","dEdX","SCE","LYD","LYR","LYA"]

        if (os.path.isdir(path) == False):
            #print ('DETSYS. path %s is not valid'%path)
            return detsys_frac

        anyfilefound = False
        for varsample in DETSAMPLES:

            # using only diagonal terms
            if (fullcov == False):

                filename = var + "_" + sample + "_" + varsample + ".txt"

                if (os.path.isfile(path+filename) == False):
                    #print ('file-name %s @ path %s is not valid'%(filename,path))
                    continue

                anyfilefound = True
                f = open(path+filename,'r')

                for binnumber in range(len(detsys_frac)):
                    
                    binmin = binedges[binnumber]
                    binmax = binedges[binnumber+1]
                    bincenter = 0.5*(binmin+binmax)
                    
                    # find uncertainty associated to this bin in the text-file

                    f.seek(0,0)
                
                    for line in f:

                        words = line.split(",")
                        binrange_v = words[0].split(" - ")
                        binrangemin = float(binrange_v[0])
                        binrangemax = float(binrange_v[1])

                        if ( (bincenter > binrangemin) and (bincenter <= binrangemax) ):
                    
                            fracerror = float(words[1].split()[0])
                            detsys_frac[binnumber] += fracerror * fracerror

                            break

            # using full covariance
            if (fullcov == True):

                filename = var + "_" + sample + "_" + varsample + "_COV.txt"

                if (os.path.isfile(path+filename) == False):
                    continue

                f = open(path+filename,'r')

                # import the fractional covariance matrix
                f.seek(0,0)
                matrix_binedge_v = []
                frac_cov_matrix = []
                linectr = 0
                for line in f:

                    # get bin edges
                    if (linectr == 0):
                        words = line.split(',')
                        wordctr = 0
                        words = words[:-1]
                        for word in words:
                            binrange_v = word.split("-")
                            #print ('binrange_v : ',binrange_v)
                            binrangemin = float(binrange_v[0])
                            binrangemax = float(binrange_v[1])
                            if (wordctr == 0):
                                matrix_binedge_v.append(binrangemin)
                                matrix_binedge_v.append(binrangemax)
                            else:
                                matrix_binedge_v.append(binrangemax)
                            wordctr += 1

                    # get cov matrix entries
                    if (linectr > 0):
                        words = line.split(',')
                        words = np.array(words[1:-1])
                        words = words.astype(float)
                        frac_cov_matrix.append(words)
                            
                    linectr += 1

                frac_cov_matrix = np.array(frac_cov_matrix)
                #print ('the full COV matrix for sample %s is : \n'%(varsample),frac_cov_matrix)

                # use of covariance matrix input required identical binning...let's check
                if (len(binedges) != len(matrix_binedge_v)):
                    print ('COV matrix and binning for plotter not identical [1]...exit')
                    continue

                binmatch = True
                for i,e in enumerate(binedges):
                    if ( np.abs(matrix_binedge_v[i] - e) > 0.001):
                        #print ('binedges[i] == %.05f and matrix_binedge_v[i] == %.05f'%(e,matrix_binedge_v[i]))
                        binmatch = False
                        break

                if (binmatch == False):
                    print ('COV matrix and binning for plotter not identical [2]...exit')
                    continue

                anyfilefound = True

                detsys_frac_cov += frac_cov_matrix

        '''
        if anyfilefound:
            detsys_frac = np.sqrt(np.array(detsys_frac))
            detsys_frac_cov = np.array(detsys_frac_cov)
            np.nan_to_num(detsys_frac, copy=False, nan=1)
            np.nan_to_num(detsys_frac, copy=False, nan=1)
        else:
            detsys_frac = 0.2*np.ones(len(binedges)-1)
            detsys_frac_cov = np.array(detsys_frac_cov)
            detsys_frac_cov[np.diag_indices_from(detsys_frac_cov)] = (0.2**2) * np.ones(len(binedges)-1)
        '''

        if (fullcov == False):
            detsys_frac_cov[np.diag_indices_from(detsys_frac_cov)] = np.array(detsys_frac)
            
        detsys_frac_cov = np.array(detsys_frac_cov)
            
        if (anyfilefound == True):
            np.nan_to_num(detsys_frac_cov, copy=False, nan=1)
            for i,j in zip(np.diag_indices_from(detsys_frac_cov)[0],np.diag_indices_from(detsys_frac_cov)[1]):
                if detsys_frac_cov[i][j] == 0:
                    detsys_frac_cov[i][j] = (0.2**2)
        else:
            detsys_frac_cov[np.diag_indices_from(detsys_frac_cov)] = (0.2**2) * np.ones(len(binedges)-1)
        
            
        #print (sample,': frac. detsys matrix is : \n', detsys_frac_cov)
        #print (sample,': frac. detsys matrix is : \n', np.diag(detsys_frac_cov))
        return detsys_frac_cov

    def add_detsys_error(self,sample,mc_entries_v,weight):

        detsys_v  = np.zeros( (len(mc_entries_v),len(mc_entries_v)) )

        if (self.detsys == None): return detsys_v
        
        if sample in self.detsys:
            if (len(self.detsys[sample]) == len(mc_entries_v)):
                for i,n in enumerate(mc_entries_v):
                    for j,m in enumerate(mc_entries_v):
                        #print ('indices i, j : %i, %i'%(i,j))
                        #print ('entries n, m : %.02f, %.02f'%(n,m))
                        #print ('weight : ',weight) 
                        detsys_v[i][j] = (self.detsys[sample][i][j] * n * m * weight * weight)
            else:
                print ('NO MATCH! len detsys : %i. Len plotting : %i'%(len(self.detsys[sample]),len(mc_entries_v) ))

        #print ('mc entries for sample %s : \n'%(sample),mc_entries_v)
        #print ('weight for sample %s : '%sample,weight)
        #print ('detys frac. cov. matrix fir sample %s : \n '%(sample),self.detsys[sample])
        #print ('detsys covariance matrix for sample %s : \n'%(sample), detsys_v)
                
        return detsys_v
    
    '''
    def add_detsys_error(self,sample,mc_entries_v,weight):
        detsys_v  = np.zeros(len(mc_entries_v))
        entries_v = np.zeros(len(mc_entries_v))
        if (self.detsys == None): return detsys_v
        if sample in self.detsys:
            if (len(self.detsys[sample]) == len(mc_entries_v)):
                for i,n in enumerate(mc_entries_v):
                    detsys_v[i] = (self.detsys[sample][i] * n * weight)#**2
                    entries_v[i] = n * weight
            else:
                print ('NO MATCH! len detsys : %i. Len plotting : %i'%(len(self.detsys[sample]),len(mc_entries_v) ))

        return detsys_v
    '''



    def plot_variable(self, variable, query="selected==1", title="", kind="event_category",
                      draw_sys=False, stacksort=0, track_cuts=None, select_longest=False,
                      detsysdict=None,ratio=True,chisq=False,draw_data=True,asymErrs=False,genieweight="weightSplineTimesTune",
                      fullcov=False,
                      ncol=2,
                      COVMATRIX='', # path to covariance matrix file
                      DETSYSPATH="", # path where to find detector systematics files
                      ACCEPTANCE="", # acceptance query to calculate xsec
                      **plot_options):
        """It plots the variable from the TTree, after applying an eventual query

        Args:
            variable (str): name of the variable.
            query (str): pandas query. Default is ``selected``.
            title (str, optional): title of the plot. Default is ``variable``.
            kind (str, optional): Categorization of the plot.
                Accepted values are ``event_category``, ``particle_pdg``, and ``sample``
                Default is ``event_category``.
            track_cuts (list of tuples (var, operation, cut val), optional):
                List of cuts ot be made on track-level variables ("_v" in variable name)
                These get applied one at a time in self._selection
            select_longest (bool): if variable is a track-level variable
                setting to True will take the longest track of each slice
                    after QUERY and track_cuts have been applied
                select_longest = False might have some bugs...
            **plot_options: Additional options for matplotlib plot (e.g. range and bins).

        Returns:
            Figure, top subplot, and bottom subplot (ratio)

        """

        self.detsys = {}

        if not title:
            title = variable
        if not query:
            query = "nslice==1"

        # pandas bug https://github.com/pandas-dev/pandas/issues/16363
        if plot_options["range"][0] >= 0 and plot_options["range"][1] >= 0 and variable[-2:] != "_v":
            query += "& %s <= %g & %s >= %g" % (
                variable, plot_options["range"][1], variable, plot_options["range"][0])

        #eventually used to subdivide monte-carlo sample
        if kind == "event_category":
            categorization = self._categorize_entries
            cat_labels = category_labels
        elif kind == "trk1_backtracked_pdg":
            categorization = self._categorize_entries_trk1
            cat_labels = pdg_labels
        elif kind == "paper_category":
            categorization = self._categorize_entries_paper
            cat_labels = paper_labels
        elif kind == "paper_category_numu":
            categorization = self._categorize_entries_paper_numu
            cat_labels = paper_labels_numu
        elif kind == "particle_pdg":
            var = self.samples["mc"].query(query).eval(variable)
            if var.dtype == np.float32:
                categorization = self._categorize_entries_single_pdg
            else:
                categorization = self._categorize_entries_pdg
            cat_labels = pdg_labels
        elif kind == "interaction":
            categorization = self._categorize_entries_int
            cat_labels = int_labels
        elif kind == "flux":
            categorization = self._categorize_entries_flux
            cat_labels = flux_labels
        elif kind == "sample":
            categorization = self._categorize_entries_sample
            cat_labels = sample_labels
            #return self._plot_variable_samples(variable, query, title, asymErrs, **plot_options)
        else:
            raise ValueError(
                "Unrecognized categorization, valid options are 'sample', 'event_category', and 'particle_pdg'")

        category, mc_plotted_variable = categorization(
            self.samples["mc"], variable, query=query, extra_cut=self.nu_pdg, track_cuts=track_cuts, select_longest=select_longest)


        var_dict = defaultdict(list)
        weight_dict = defaultdict(list)
        mc_genie_weights = self._get_genie_weight(
            self.samples["mc"], variable, query=query, extra_cut=self.nu_pdg, track_cuts=track_cuts,select_longest=select_longest, weightvar=genieweight)

        for c, v, w in zip(category, mc_plotted_variable, mc_genie_weights):
            var_dict[c].append(v)
            weight_dict[c].append(self.weights["mc"] * w)

        nue_genie_weights = self._get_genie_weight(
            self.samples["nue"], variable, query=query, track_cuts=track_cuts, select_longest=select_longest, weightvar=genieweight)

        category, nue_plotted_variable = categorization(
            self.samples["nue"], variable, query=query, track_cuts=track_cuts, select_longest=select_longest)

        for c, v, w in zip(category, nue_plotted_variable, nue_genie_weights):
            var_dict[c].append(v)
            weight_dict[c].append(self.weights["nue"] * w)

        if "ncpi0" in self.samples:
            ncpi0_genie_weights = self._get_genie_weight(
                    self.samples["ncpi0"], variable, query=query, track_cuts=track_cuts, select_longest=select_longest, weightvar=genieweight)
            category, ncpi0_plotted_variable = categorization(
                self.samples["ncpi0"], variable, query=query, track_cuts=track_cuts, select_longest=select_longest)

            for c, v, w in zip(category, ncpi0_plotted_variable, ncpi0_genie_weights):
                var_dict[c].append(v)
                weight_dict[c].append(self.weights["ncpi0"] * w)

        if "ccpi0" in self.samples:
            ccpi0_genie_weights = self._get_genie_weight(
                    self.samples["ccpi0"], variable, query=query, track_cuts=track_cuts, select_longest=select_longest, weightvar=genieweight)
            category, ccpi0_plotted_variable = categorization(
                self.samples["ccpi0"], variable, query=query, track_cuts=track_cuts, select_longest=select_longest)

            for c, v, w in zip(category, ccpi0_plotted_variable, ccpi0_genie_weights):
                var_dict[c].append(v)
                weight_dict[c].append(self.weights["ccpi0"] * w)

        if "eta" in self.samples:
            eta_genie_weights = self._get_genie_weight(
                self.samples["eta"], variable, query=query, track_cuts=track_cuts, select_longest=select_longest, weightvar=genieweight)
            category, eta_plotted_variable = categorization(
                self.samples["eta"], variable, query=query, track_cuts=track_cuts, select_longest=select_longest)

            for c, v, w in zip(category, eta_plotted_variable, eta_genie_weights):
                var_dict[c].append(v)
                weight_dict[c].append(self.weights["eta"] * w)

        if "ccnopi" in self.samples:
            ccnopi_genie_weights = self._get_genie_weight(
                    self.samples["ccnopi"], variable, query=query, track_cuts=track_cuts, select_longest=select_longest, weightvar=genieweight)
            category, ccnopi_plotted_variable = categorization(
                self.samples["ccnopi"], variable, query=query, track_cuts=track_cuts, select_longest=select_longest)

            for c, v, w in zip(category, ccnopi_plotted_variable, ccnopi_genie_weights):
                var_dict[c].append(v)
                weight_dict[c].append(self.weights["ccnopi"] * w)

        if "cccpi" in self.samples:
            cccpi_genie_weights = self._get_genie_weight(
                    self.samples["cccpi"], variable, query=query, track_cuts=track_cuts, select_longest=select_longest, weightvar=genieweight)
            category, cccpi_plotted_variable = categorization(
                self.samples["cccpi"], variable, query=query, track_cuts=track_cuts, select_longest=select_longest)

            for c, v, w in zip(category, cccpi_plotted_variable, cccpi_genie_weights):
                var_dict[c].append(v)
                weight_dict[c].append(self.weights["cccpi"] * w)

        if "nccpi" in self.samples:
            nccpi_genie_weights = self._get_genie_weight(
                    self.samples["nccpi"], variable, query=query, track_cuts=track_cuts, select_longest=select_longest, weightvar=genieweight)
            category, nccpi_plotted_variable = categorization(
                self.samples["nccpi"], variable, query=query, track_cuts=track_cuts, select_longest=select_longest)

            for c, v, w in zip(category, nccpi_plotted_variable, nccpi_genie_weights):
                var_dict[c].append(v)
                weight_dict[c].append(self.weights["nccpi"] * w)

        if "ncnopi" in self.samples:
            ncnopi_genie_weights = self._get_genie_weight(
                    self.samples["ncnopi"], variable, query=query, track_cuts=track_cuts, select_longest=select_longest, weightvar=genieweight)
            category, ncnopi_plotted_variable = categorization(
                self.samples["ncnopi"], variable, query=query, track_cuts=track_cuts, select_longest=select_longest)

            for c, v, w in zip(category, ncnopi_plotted_variable, ncnopi_genie_weights):
                var_dict[c].append(v)
                weight_dict[c].append(self.weights["ncnopi"] * w)

        if "dirt" in self.samples:
            dirt_genie_weights = self._get_genie_weight(
                self.samples["dirt"], variable, query=query, track_cuts=track_cuts, select_longest=select_longest, weightvar=genieweight)
            category, dirt_plotted_variable = categorization(
                self.samples["dirt"], variable, query=query, track_cuts=track_cuts, select_longest=select_longest)

            for c, v, w in zip(category, dirt_plotted_variable, dirt_genie_weights):
                var_dict[c].append(v)
                weight_dict[c].append(self.weights["dirt"] * w)

        if "lee" in self.samples:
            category, lee_plotted_variable = categorization(
                self.samples["lee"], variable, query=query, track_cuts=track_cuts, select_longest=select_longest)
            #print ('weight 1 : ',len(self.samples["lee"].query(query)["leeweight"]))
            #print ('weight 2 : ',len(self._selection("weightSplineTimesTune", self.samples["lee"], query=query, track_cuts=track_cuts, select_longest=select_longest)))
            #print ('track cuts : ',track_cuts)
            #print ('select_longest : ',select_longest)
            leeweight = self._get_genie_weight(
                self.samples["lee"], variable, query=query, track_cuts=track_cuts, select_longest=select_longest,weightsignal="leeweight", weightvar=genieweight)
            #self.samples["lee"].query(query)["leeweight"] * self._selection("weightSplineTimesTune", self.samples["lee"], query=query, track_cuts=track_cuts, select_longest=select_longest)
            
            for c, v, w in zip(category, lee_plotted_variable, leeweight):
                var_dict[c].append(v)
                weight_dict[c].append(self.weights["lee"] * w)

            lee_hist, lee_bins = np.histogram(
                var_dict[111],
                bins=plot_options["bins"],
                range=plot_options["range"],
                weights=weight_dict[111])

        if draw_data:
            ext_plotted_variable = self._selection(
                variable, self.samples["ext"], query=query, track_cuts=track_cuts, select_longest=select_longest)
            ext_plotted_variable = self._select_showers(
            ext_plotted_variable, variable, self.samples["ext"], query=query)
            data_plotted_variable = self._selection(
            variable, self.samples["data"], query=query, track_cuts=track_cuts, select_longest=select_longest)
            data_plotted_variable = self._select_showers(data_plotted_variable, variable,
                                                     self.samples["data"], query=query)
            #### for paper add EXT to the stacked plot
            if (kind == "paper_category" or kind == "paper_category_numu"):
                var_dict[100] = ext_plotted_variable
                ext_weight = [self.weights["ext"]] * len(ext_plotted_variable)
                weight_dict[100] = ext_weight
                cat_labels[100] = "EXT"
                #category_colors[100] = "xkcd:cerulean"
                category_colors[100] = "xkcd:greyish blue"
                n_ext, dummy = np.histogram(ext_plotted_variable,bins=plot_options["bins"],
                                   range=plot_options["range"],weights=ext_weight)


        if ratio:
            fig = plt.figure(figsize=(8, 7))
            gs = gridspec.GridSpec(2, 1, height_ratios=[2, 1])
            ax1 = plt.subplot(gs[0])
            ax2 = plt.subplot(gs[1])
        else:
            fig = plt.figure(figsize=(7, 5))
            gs = gridspec.GridSpec(1, 1)#, height_ratios=[2, 1])
            ax1 = plt.subplot(gs[0])



        # order stacked distributions
        order_dict = {}
        order_var_dict    = {}
        order_weight_dict = {}
        if (stacksort >= 1 and stacksort <= 3):
            # figure out ordering based on total yield.
            # Options are to have no exceptions (stacksort=1),
            # put eLEE on top (stacksort=2), or put nue+eLEE on top (stacksort=3)
            # put numu on top (stacksort >= 4)
            has1 = False
            has10 = False
            has11 = False
            has111 = False
            for c in var_dict.keys():
                if stacksort >= 2:
                    if int(c)==111:
                        has111 = True
                        continue
                if stacksort == 3:
                    if int(c)==1:
                        has1 = True
                        continue
                    if int(c)==10:
                        has10 = True
                        continue
                    if int(c)==11:
                        has11 = True
                        continue
                order_dict[c] = sum(weight_dict[c])
                order_dict = {k: v for k, v in sorted(order_dict.items(), key=lambda item: item[1])}
            if has1:
                order_dict[1] = sum(weight_dict[1])
            if has10:
                order_dict[10] = sum(weight_dict[10])
            if has11:
                order_dict[11] = sum(weight_dict[11])
            #### for paper do not add lee to stack plot
            if has111 and kind != "paper_category" and kind != "paper_category_numu":
                order_dict[111] = sum(weight_dict[111])
            # now that the order has been sorted out, fill the actual dicts
            for c in order_dict.keys():
                order_var_dict[c] = var_dict[c]
            for c in order_dict.keys():
                order_weight_dict[c] = weight_dict[c]
        elif stacksort == 4:
            #put the numu stuff on top
            hasprotons = 23 in var_dict.keys()
            keys = list(var_dict.keys())
            if hasprotons:
                keys.remove(22)#take them out
                keys.remove(23)
                keys.remove(24)
                keys.remove(25)
                keys.append(22)#and put at end
                keys.append(23)
                keys.append(24)
                keys.append(25)

            for c in keys:
                order_var_dict[c] = var_dict[c]
                order_weight_dict[c] = weight_dict[c]
        else:
            for c in var_dict.keys():
                order_var_dict[c] = var_dict[c]
            for c in weight_dict.keys():
                order_weight_dict[c] = weight_dict[c]

        total = sum(sum(order_weight_dict[c]) for c in order_var_dict)
        if draw_data:
            total += sum([self.weights["ext"]] * len(ext_plotted_variable))
        labels = [
            "%s: %.1f" % (cat_labels[c], sum(order_weight_dict[c])) \
            if sum(order_weight_dict[c]) else ""
            for c in order_var_dict.keys()
        ]

        if kind == "event_category" or kind == "paper_category" or kind == "paper_category_numu":
            plot_options["color"] = [category_colors[c]
                                     for c in order_var_dict.keys()]
        elif kind == "particle_pdg":
            plot_options["color"] = [pdg_colors[c]
                                     for c in order_var_dict.keys()]
        elif kind == "trk1_backtracked_pdg":
            plot_options["color"] = [pdg_colors[c]
                                     for c in order_var_dict.keys()]
        elif kind == "flux":
            plot_options["color"] = [flux_colors[c]
                                     for c in order_var_dict.keys()]
        else:
            plot_options["color"] = [int_colors[c]
                                     for c in order_var_dict.keys()]

        #for key in order_var_dict:
        #    print ('key ',key)
        #    print ('val ',order_var_dict[key])
        #for key in order_weight_dict:
        #    print ('key ',key)
        #    print ('val ',order_weight_dict[key])

        stacked = ax1.hist(
            order_var_dict.values(),
            weights=list(order_weight_dict.values()),
            stacked=True,
            label=labels,
            **plot_options)

        total_array = np.concatenate(list(order_var_dict.values()))
        total_weight = np.concatenate(list(order_weight_dict.values()))

        #print(stacked)
        #print(labels)

        plot_options.pop('color', None)

        total_hist, total_bins = np.histogram(
            total_array, weights=total_weight,  **plot_options)

        #### for paper do not draw EXT on top of stack plot
        if draw_data and kind != "paper_category" and kind!= "paper_category_numu":
            ext_weight = [self.weights["ext"]] * len(ext_plotted_variable)
            n_ext, ext_bins, patches = ax1.hist(
            ext_plotted_variable,
            weights=ext_weight,
            bottom=total_hist,
            label="EXT: %.1f" % sum(ext_weight) if sum(ext_weight) else "",
            hatch="//",
            color="white",
            **plot_options)
            total_array = np.concatenate([total_array, ext_plotted_variable])
            total_weight = np.concatenate([total_weight, ext_weight])

        #### for paper draw lee as dashed line on top of stack plot
        #'''
        if kind == "paper_category":
            lee_tot_array = np.concatenate([total_array,var_dict[111]])
            lee_tot_weight = np.concatenate([total_weight,weight_dict[111]])
            n_tot_lee, bin_edges_lee, patches_lee = ax1.hist(
                lee_tot_array,
                weights=lee_tot_weight,
                histtype="step",
                edgecolor="red",#category_colors[111],
                linestyle="--",
                linewidth=2,
                label="eLEE: %.1f" % sum(weight_dict[111]) if sum(weight_dict[111]) else "",
                **plot_options)
        #'''

        n_tot, bin_edges, patches = ax1.hist(
        total_array,
        weights=total_weight,
        histtype="step",
        edgecolor="black",
        **plot_options)

        #print(n_tot)

        summarydict = {}
        if 0:#kind == "paper_category":
            for c in order_var_dict.keys():
                summarydict[c] = {'cat' : cat_labels[c], 'val' : sum(order_weight_dict[c])}
            summarydict[100] = {'cat' : 'ext', 'val' : sum(n_ext)}
            summarydict[111] = {'cat' : 'lee', 'val' : sum(weight_dict[111])}
            #print(summarydict)

        bincenters = 0.5 * (bin_edges[1:] + bin_edges[:-1])
        mc_uncertainties, bins = np.histogram(
            mc_plotted_variable, **plot_options)
        err_mc = np.array(
            [n * self.weights["mc"] * self.weights["mc"] for n in mc_uncertainties])
        if ("mc" in detsysdict.keys() and detsysdict["mc"]==True):
            self.detsys["mc"] = self.load_detsys_errors("mc",variable,DETSYSPATH,bin_edges,fullcov)
        sys_mc = self.add_detsys_error("mc",mc_uncertainties,self.weights["mc"])

        nue_uncertainties, bins = np.histogram(
            nue_plotted_variable, **plot_options)
        err_nue = np.array(
            [n * self.weights["nue"] * self.weights["nue"] for n in nue_uncertainties])
        if ("nue" in detsysdict.keys() and detsysdict["nue"]==True):
            self.detsys["nue"] = self.load_detsys_errors("nue",variable,DETSYSPATH,bin_edges,fullcov)
        sys_nue = self.add_detsys_error("nue",nue_uncertainties,self.weights["nue"])

        err_dirt = np.array([0 for n in mc_uncertainties])
        if "dirt" in self.samples:
            dirt_uncertainties, bins = np.histogram(
                dirt_plotted_variable, **plot_options)
            err_dirt = np.array(
                [n * self.weights["dirt"] * self.weights["dirt"] for n in dirt_uncertainties])
        if ("dirt" in detsysdict.keys() and detsysdict["dirt"]==True):
            self.detsys["dirt"] = self.load_detsys_errors("dirt",variable,DETSYSPATH,bin_edges,fullcov)
        sys_dirt = self.add_detsys_error("dirt",dirt_uncertainties,self.weights["dirt"])

        err_lee = np.array([0 for n in mc_uncertainties])
        sys_lee = np.array([0 for n in mc_uncertainties])
        if "lee" in self.samples:
            lee_uncertainties, bins = np.histogram(lee_plotted_variable, weights=leeweight, **plot_options)
            if isinstance(plot_options["bins"], Iterable):
                lee_bins = plot_options["bins"]
            else:
                bin_size = (plot_options["range"][1] - plot_options["range"][0])/plot_options["bins"]
                lee_bins = [plot_options["range"][0]+n*bin_size for n in range(plot_options["bins"]+1)]

            if variable[-2:] != "_v":
                binned_lee = pd.cut(self.samples["lee"].query(query).eval(variable), lee_bins)
                err_lee = self.samples["lee"].query(query).groupby(binned_lee)['leeweight'].agg(
                    "sum").values * self.weights["lee"] * self.weights["lee"]
            if ("lee" in detsysdict.keys() and detsysdict["lee"]==True):
                self.detsys["lee"] = self.load_detsys_errors("lee",variable,DETSYSPATH,bin_edges,fullcov)
            sys_lee = self.add_detsys_error("lee",lee_uncertainties,self.weights["lee"])

        err_ncpi0 = np.array([0 for n in mc_uncertainties])
        sys_ncpi0 = np.array([0 for n in mc_uncertainties])
        if "ncpi0" in self.samples:
            ncpi0_uncertainties, bins = np.histogram(
                ncpi0_plotted_variable, **plot_options)
            err_ncpi0 = np.array(
                [n * self.weights["ncpi0"] * self.weights["ncpi0"] for n in ncpi0_uncertainties])
            if ("ncpi0" in detsysdict.keys() and detsysdict["ncpi0"]==True):
                self.detsys["ncpi0"] = self.load_detsys_errors("ncpi0",variable,DETSYSPATH,bin_edges,fullcov)
            sys_ncpi0 = self.add_detsys_error("ncpi0",ncpi0_uncertainties,self.weights["ncpi0"])

        err_ccpi0 = np.array([0 for n in mc_uncertainties])
        sys_ccpi0 = np.array([0 for n in mc_uncertainties])
        if "ccpi0" in self.samples:
            ccpi0_uncertainties, bins = np.histogram(
                ccpi0_plotted_variable, **plot_options)
            err_ccpi0 = np.array(
                [n * self.weights["ccpi0"] * self.weights["ccpi0"] for n in ccpi0_uncertainties])
            if ("ccpi0" in detsysdict.keys() and detsysdict["ccpi0"]==True):
                self.detsys["ccpi0"] = self.load_detsys_errors("ccpi0",variable,DETSYSPATH,bin_edges,fullcov)
            sys_ccpi0 = self.add_detsys_error("ccpi0",ccpi0_uncertainties,self.weights["ccpi0"])

        err_eta = np.array([0 for n in mc_uncertainties])
        sys_eta = np.array([0 for n in mc_uncertainties])
        if "eta" in self.samples:
            eta_uncertainties, bins = np.histogram(
                eta_plotted_variable, **plot_options)
            err_eta = np.array(
                [n * self.weights["eta"] * self.weights["eta"] for n in eta_uncertainties])
            if ("eta" in detsysdict.keys() and detsysdict["eta"]==True):
                self.detsys["eta"] = self.load_detsys_errors("eta",variable,DETSYSPATH,bin_edges,fullcov)
            sys_eta = self.add_detsys_error("eta",eta_uncertainties,self.weights["eta"])

        err_ccnopi = np.array([0 for n in mc_uncertainties])
        sys_ccnopi = np.array([0 for n in mc_uncertainties])
        if "ccnopi" in self.samples:
            ccnopi_uncertainties, bins = np.histogram(
                ccnopi_plotted_variable, **plot_options)
            err_ccnopi = np.array(
                [n * self.weights["ccnopi"] * self.weights["ccnopi"] for n in ccnopi_uncertainties])
            if ("ccnopi" in detsysdict.keys() and detsysdict["ccnopi"]==True):
                self.detsys["ccnopi"] = self.load_detsys_errors("ccnopi",variable,DETSYSPATH,bin_edges,fullcov)
            sys_ccnopi = self.add_detsys_error("ccnopi",ccnopi_uncertainties,self.weights["ccnopi"])

        err_cccpi = np.array([0 for n in mc_uncertainties])
        sys_cccpi = np.array([0 for n in mc_uncertainties])
        if "cccpi" in self.samples:
            cccpi_uncertainties, bins = np.histogram(
                cccpi_plotted_variable, **plot_options)
            err_cccpi = np.array(
                [n * self.weights["cccpi"] * self.weights["cccpi"] for n in cccpi_uncertainties])
            if ("cccpi" in detsysdict.keys() and detsysdict["cccpi"]==True):
                self.detsys["cccpi"] = self.load_detsys_errors("cccpi",variable,DETSYSPATH,bin_edges,fullcov)
            sys_cccpi = self.add_detsys_error("cccpi",cccpi_uncertainties,self.weights["cccpi"])

        err_nccpi = np.array([0 for n in mc_uncertainties])
        sys_nccpi = np.array([0 for n in mc_uncertainties])
        if "nccpi" in self.samples:
            nccpi_uncertainties, bins = np.histogram(
                nccpi_plotted_variable, **plot_options)
            err_nccpi = np.array(
                [n * self.weights["nccpi"] * self.weights["nccpi"] for n in nccpi_uncertainties])
            if ("nccpi" in detsysdict.keys() and detsysdict["nccpi"]==True):
                self.detsys["nccpi"] = self.load_detsys_errors("nccpi",variable,DETSYSPATH,bin_edges,fullcov)
            sys_nccpi = self.add_detsys_error("nccpi",nccpi_uncertainties,self.weights["nccpi"])

        err_ncnopi = np.array([0 for n in mc_uncertainties])
        sys_ncnopi = np.array([0 for n in mc_uncertainties])
        if "ncnopi" in self.samples:
            ncnopi_uncertainties, bins = np.histogram(
                ncnopi_plotted_variable, **plot_options)
            err_ncnopi = np.array(
                [n * self.weights["ncnopi"] * self.weights["ncnopi"] for n in ncnopi_uncertainties])
            if ("ncnopi" in detsysdict.keys() and detsysdict["ncnopi"]==True):
                self.detsys["ncnopi"] = self.load_detsys_errors("ncnopi",variable,DETSYSPATH,bin_edges,fullcov)
            sys_ncnopi = self.add_detsys_error("ncnopi",ncnopi_uncertainties,self.weights["ncnopi"])

        if draw_data:
            err_ext = np.array(
                [n * self.weights["ext"] for n in n_ext]) #here n is already weighted
        else:
            err_ext = np.zeros(len(err_mc))

        exp_err    = np.sqrt(err_mc + err_ext + err_nue + err_dirt + err_ncpi0 + err_ccpi0 + err_eta + err_ccnopi + err_cccpi + err_nccpi + err_ncnopi)
        #print("counting_err: {}".format(exp_err))
<<<<<<< HEAD
        detsys_err = np.diag(sys_mc + sys_nue + sys_dirt + sys_ncpi0 + sys_ccpi0 + sys_ccnopi + sys_cccpi + sys_nccpi + sys_ncnopi)
=======
        detsys_err = sys_mc + sys_nue + sys_dirt + sys_ncpi0 + sys_ccpi0 + sys_eta + sys_ccnopi + sys_cccpi + sys_nccpi + sys_ncnopi
>>>>>>> 2ad6fd96
        #print ('detsys covariance matrix is : \n',detsys_err)
        #print("detsys_err: {}".format(detsys_err))
        exp_err = np.sqrt(exp_err**2 + detsys_err)#**2)
        #print ('total exp_err : ', exp_err)

        bin_size = [(bin_edges[i + 1] - bin_edges[i]) / 2
                    for i in range(len(bin_edges) - 1)]

        self.cov           = np.zeros([len(exp_err), len(exp_err)])
        self.cov_mc_stat   = np.zeros([len(exp_err), len(exp_err)])
        self.cov_mc_detsys = np.zeros([len(exp_err), len(exp_err)])
        self.cov_data_stat = np.zeros([len(exp_err), len(exp_err)])

        self.cov_mc_stat[np.diag_indices_from(self.cov_mc_stat)]     = (err_mc + err_ext + err_nue + err_dirt + err_ncpi0 + err_ccpi0 + err_eta + err_ccnopi + err_cccpi + err_nccpi + err_ncnopi)
        #self.cov_mc_detsys[np.diag_indices_from(self.cov_mc_detsys)] = (sys_mc + sys_nue + sys_dirt + sys_ncpi0 + sys_ccpi0 + sys_eta + sys_ccnopi + sys_cccpi + sys_nccpi + sys_ncnopi)**2
        self.cov_mc_detsys = (sys_mc + sys_nue + sys_dirt + sys_ncpi0 + sys_ccpi0 + sys_eta + sys_ccnopi + sys_cccpi + sys_nccpi + sys_ncnopi)
                        

        if draw_sys:
            #cov = self.sys_err("weightsFlux", variable, query, plot_options["range"], plot_options["bins"], "weightSplineTimesTune")

            if (COVMATRIX == ""):
                '''
                self.cov = ( self.sys_err("weightsReint", variable, query, plot_options["range"], plot_options["bins"], genieweight) )
                '''
                self.cov = ( self.sys_err("weightsGenie", variable, query, plot_options["range"], plot_options["bins"], genieweight) + \
                             self.sys_err("weightsFlux", variable, query, plot_options["range"], plot_options["bins"], genieweight) + \
                             self.sys_err("weightsReint", variable, query, plot_options["range"], plot_options["bins"], genieweight) + \
                             self.sys_err_unisim(variable, query, plot_options["range"], plot_options["bins"], genieweight)
                           )

                # for calculating the cross-section uncertainty [not needed for PeLEE]
                #self.xsec_err("weightsFlux",variable, query, plot_options["range"],1,genieweight,ACCEPTANCE)
                #self.xsec_err("weightsGenie",variable, query, plot_options["range"],1,genieweight,ACCEPTANCE)
                #self.xsec_err("weightsReint",variable, query, plot_options["range"],1,genieweight,ACCEPTANCE)
                                      
            else:
                self.cov = self.get_SBNFit_cov_matrix(COVMATRIX,len(bin_edges)-1)
            exp_err = np.sqrt( np.diag((self.cov + self.cov_mc_stat + self.cov_mc_detsys))) # + exp_err*exp_err)
        else:
            exp_err = np.sqrt( np.diag(self.cov_mc_stat) )
                                    
            np.set_printoptions(formatter={'float': lambda x: "{0:0.3f}".format(x)})


        if 0:#kind == "paper_category":
            '''
            11: r"$\nu_e$ CC",
            111: r"MiniBooNE LEE",
            2: r"$\nu$ other",
            31: r"$\nu$ with $\pi^{0}$",
            5: r"dirt",
            '''
            if 11 in summarydict.keys():
                nue_covF = self.sys_err("weightsFlux", variable, query+" and paper_category==11",plot_options["range"], 1,genieweight)
                nue_covG = self.sys_err("weightsGenie", variable, query+" and paper_category==11",plot_options["range"],1,genieweight)
                nue_covR = self.sys_err("weightsReint", variable, query+" and paper_category==11",plot_options["range"],1,genieweight)
                nue_covU = self.sys_err_unisim(variable, query+" and paper_category==11", plot_options["range"], 1, genieweight)
                summarydict[11]['err2'] = np.diag(nue_covF).sum() + np.diag(nue_covG).sum() + \
                                          np.diag(nue_covR).sum() + np.diag(nue_covU).sum() + \
                                          np.diag(err_nue).sum() + np.diag(sys_nue**2).sum()
            if 111 in summarydict.keys():
                lee_covF = self.sys_err("weightsFlux", variable, query+" and paper_category==111",plot_options["range"], 1,genieweight,islee=True)
                lee_covG = self.sys_err("weightsGenie", variable, query+" and paper_category==111",plot_options["range"],1,genieweight,islee=True)
                lee_covR = self.sys_err("weightsReint", variable, query+" and paper_category==111",plot_options["range"],1,genieweight,islee=True)
                lee_covU = self.sys_err_unisim(variable, query+" and category==111", plot_options["range"], 1, genieweight,islee=True)
                summarydict[111]['err2'] = np.diag(lee_covF).sum() + np.diag(lee_covG).sum() + \
                                           np.diag(lee_covR).sum() + np.diag(lee_covU).sum() + \
                                           np.diag(err_lee).sum() + np.diag(sys_lee**2).sum()
            if 31 in summarydict.keys():
                pi0_covF = self.sys_err("weightsFlux", variable, query+" and paper_category==31",plot_options["range"], 1,genieweight)
                pi0_covG = self.sys_err("weightsGenie", variable, query+" and paper_category==31",plot_options["range"],1,genieweight)
                pi0_covR = self.sys_err("weightsReint", variable, query+" and paper_category==31",plot_options["range"],1,genieweight)
                pi0_covU = self.sys_err_unisim(variable, query+" and paper_category==31", plot_options["range"], 1, genieweight)
                summarydict[31]['err2'] = np.diag(pi0_covF).sum() + np.diag(pi0_covG).sum() +\
                                          np.diag(pi0_covR).sum() + np.diag(pi0_covU).sum() + \
                                          np.diag(err_ncpi0).sum() + np.diag(err_ccpi0).sum() + \
                                          np.diag(sys_ncpi0**2).sum() + np.diag(sys_ccpi0**2).sum()
            if 2 in summarydict.keys():
                oth_covF = self.sys_err("weightsFlux", variable, query+" and paper_category==2",plot_options["range"], 1,genieweight)
                oth_covG = self.sys_err("weightsGenie", variable, query+" and paper_category==2",plot_options["range"],1,genieweight)
                oth_covR = self.sys_err("weightsReint", variable, query+" and paper_category==2",plot_options["range"],1,genieweight)
                oth_covU = self.sys_err_unisim(variable, query+" and paper_category==2", plot_options["range"], 1, genieweight)
                summarydict[2]['err2'] = np.diag(oth_covF).sum() + np.diag(oth_covG).sum() + \
                                         np.diag(oth_covR).sum() + np.diag(oth_covU).sum() + \
                                         np.diag(err_mc).sum() + np.diag(err_ccnopi).sum() + np.diag(err_cccpi).sum() + \
                                         np.diag(err_nccpi).sum() + np.diag(err_ncnopi).sum() + \
                                         np.diag(sys_mc**2).sum() + np.diag(sys_ccnopi**2).sum() + np.diag(sys_cccpi**2).sum() + \
                                         np.diag(sys_nccpi**2).sum() + np.diag(sys_ncnopi**2).sum()
            if 100 in summarydict.keys():
                summarydict[100]['err2'] = err_ext.sum()
            for v in summarydict.values():
                if (v['val']>0 and 'err2' in v): print(v['cat'],v['val'],np.sqrt(v['err2']))

        if "lee" in self.samples:
            if kind == "event_category":
                try:
                    #SCALE = 1.01e21/self.pot
                    SCALE = 1.0
                    self.significance = self._sigma_calc_matrix(
                        lee_hist, n_tot-lee_hist, scale_factor=SCALE, cov=(self.cov+self.cov_mc_stat))
                    self.significance_likelihood = self._sigma_calc_likelihood(
                        lee_hist, n_tot-lee_hist, np.sqrt(err_mc + err_ext + err_nue + err_dirt + err_ncpi0 + err_ccpi0 + err_eta + err_ccnopi + err_cccpi + err_nccpi + err_ncnopi), scale_factor=SCALE)
                    # area normalized version
                    #normLEE = 68. / np.sum(n_tot)
                    #normSM  = 68. / np.sum(n_tot-lee_hist)
                    #self.significance_likelihood = self._sigma_calc_likelihood(
                    #    lee_hist * normLEE, (n_tot-lee_hist) * normSM, np.sqrt(normSM) * np.sqrt(err_mc + err_ext + err_nue + err_dirt + err_ncpi0 + err_ccpi0 + err_eta + err_ccnopi + err_cccpi + err_nccpi + err_ncnopi), scale_factor=1.0)
                except (np.linalg.LinAlgError, ValueError) as err:
                    print("Error calculating the significance", err)
                    self.significance = -1
                    self.significance_likelihood = -1
        # old error-bar plotting
        #ax1.bar(bincenters, n_tot, facecolor='none',
        #       edgecolor='none', width=0, yerr=exp_err)
        ax1.bar(bincenters, exp_err*2,width=[n*2 for n in bin_size],facecolor='gray',alpha=0.2,bottom=(n_tot-exp_err))
        #ax1.errorbar(bincenters,n_tot,yerr=exp_err,fmt='k.',lw=35,alpha=0.2)
        '''
        ax1.fill_between(
            bincenters+(bincenters[1]-bincenters[0])/2.,
            n_tot-exp_err,
            n_tot+exp_err,
            step="pre",
            color="grey",
            alpha=0.5)
        '''

        if draw_data:
            n_data, bins = np.histogram(data_plotted_variable, **plot_options)
            self.data = n_data
            self.prediction = n_tot
            data_err = self._data_err(n_data,asymErrs)

            self.cov_data_stat[np.diag_indices_from(self.cov_data_stat)] = n_data

        self.cov_data_stat[np.diag_indices_from(self.cov_data_stat)] = n_data

        if sum(n_data) > 0:
            ax1.errorbar(
                bincenters,
                n_data,
                xerr=bin_size,
                yerr=data_err,
                fmt='ko',
                label="BNB: %i" % len(data_plotted_variable) if len(data_plotted_variable) else "")

        #frac = self.deltachisqfakedata(plot_options["range"][0], plot_options["range"][-1], np.array([1,1,1,5,5,5]), np.array([1,1,1,5,5,5]), 70)
        #self.sigma_shapeonly = self.deltachisqfakedata(plot_options["range"][0], plot_options["range"][-1], n_tot, (n_tot-lee_hist), 220)

        if (draw_sys):

            #chisq = self._chisquare(n_data, n_tot, exp_err)
            #self.stats['chisq'] = chisq
            chisqCNP = self._chisq_CNP(n_data,n_tot)
            #self.stats['chisqCNP'] = chisqCNP
            #print ('chisq for data/mc agreement with diagonal terms only : %.02f'%(chisq))
            #print ('chisq for data/mc agreement with diagonal terms only : %.02f'%(self._chisquare(n_data, n_tot, np.sqrt(np.diag(cov)))))
            chistatonly, aab, aac = self._chisq_full_covariance(n_data,n_tot,CNP=True,STATONLY=True)
            #chiarea, aab, aac = self._chisq_full_covariance(n_tot-lee_hist,n_tot,CNP=True,STATONLY=True,AREANORMED=True)
            chicov, chinocov,dof = self._chisq_full_covariance(n_data,n_tot,CNP=True)#,USEFULLCOV=True)
            chilee, chileenocov,dof = self._chisq_full_covariance(n_tot-lee_hist,n_tot,CNP=True)
            #self.stats['chisq full covariance'] = chicov
            #self.stats['chisq full covariance (diagonal only)'] = chinocov
            self.stats['dof']            = dof
            self.stats['chisqstatonly']  = chistatonly
            #self.stats['chiarea']  = chiarea
            self.stats['pvaluestatonly'] = (1 - scipy.stats.chi2.cdf(chistatonly,dof))
            self.stats['chisqdiag']     = chinocov
            self.stats['pvaluediag']     = (1 - scipy.stats.chi2.cdf(chinocov,dof))
            #self.stats['parea']          = (1 - scipy.stats.chi2.cdf(chiarea,dof))
            self.stats['chisq']          = chicov
            #self.stats['chilee']          = chilee
            self.stats['pvalue']         = (1 - scipy.stats.chi2.cdf(chicov,dof))
            self.stats['pvaluelee']         = (1 - scipy.stats.chi2.cdf(chilee,dof))
            #print ('chisq for data/mc agreement with full covariance is : %.02f. without cov : %.02f'%(chicov,chinocov))

            #self.print_stats()
        if (ncol > 3):
            leg = ax1.legend(
                frameon=False, ncol=4, title=r'MicroBooNE Preliminary %g POT' % self.pot,
                prop={'size': fig.get_figwidth()})
        else:
            leg = ax1.legend(
                frameon=False, ncol=2, title=r'MicroBooNE Preliminary %g POT' % self.pot)
        leg._legend_box.align = "left"
        plt.setp(leg.get_title(), fontweight='bold')

        unit = title[title.find("[") +
                     1:title.find("]")] if "[" and "]" in title else ""
        x_range = plot_options["range"][1] - plot_options["range"][0]
        if isinstance(plot_options["bins"], Iterable):
            ax1.set_ylabel("N. Entries",fontsize=16)
        else:
            ax1.set_ylabel(
                "N. Entries / %.2g %s" % (round(x_range / plot_options["bins"],2), unit),fontsize=16)

        if (ratio==True):
            ax1.set_xticks([])

        ax1.set_xlim(plot_options["range"][0], plot_options["range"][1])

        '''
        ax1.fill_between(
            bincenters+(bincenters[1]-bincenters[0])/2.,
            n_tot - exp_err,
            n_tot + exp_err,
            step="pre",
            color="grey",
            alpha=0.5)
        '''

        if (chisq==True):
            if sum(n_data) > 0:

                nd = sum(n_data)
                nm = sum(n_tot)
                cov1b = self.sys_err("weightsFlux", variable, query, plot_options["range"], 1, genieweight) + \
                        self.sys_err("weightsGenie", variable, query, plot_options["range"], 1, genieweight) + \
                        self.sys_err("weightsReint", variable, query, plot_options["range"], 1, genieweight) + \
                        self.sys_err_unisim(variable, query, plot_options["range"], 1, genieweight)
                mcnormerr2 = np.diag(cov1b).sum() + np.diag(self.cov_mc_stat).sum() + np.diag(self.cov_mc_detsys).sum()
                datanormerr2 = (0.5*(self._data_err([nd],asymErrs)[0][0]+\
                                     self._data_err([nd],asymErrs)[1][0]))**2
                ax1.text(
                    0.17,
                    0.89,
                    r'$\chi^2 /$n.d.f. = %.2f' % (self.stats['chisq']/self.stats['dof']) +
                             #'K.S. prob. = %.2f' % scipy.stats.ks_2samp(n_data, n_tot)[1],
                             ', p = %.2f' % (1 - scipy.stats.chi2.cdf(self.stats['chisq'],self.stats['dof'])) +
                             '\n'+'Obs/Pred = %.2f' % (nd/nm) +
                             ' $\pm$ %.2f' % ((nd/nm)*np.sqrt(datanormerr2/(nd**2) + mcnormerr2/(nm**2))),
                    va='center',
                    ha='center',
                    ma='left',
                    fontsize=12,
                    transform=ax1.transAxes)

        if (ratio==True):
            if draw_data == False:
                n_data = np.zeros(len(n_tot))
                data_err = (np.zeros(len(n_tot)),np.zeros(len(n_tot)))
            else:
                self.chisqdatamc = self._chisquare(n_data, n_tot, exp_err)
            self._draw_ratio(ax2, bins, n_tot, n_data, exp_err, data_err)

        if (ratio==True):
            ax2.set_xlabel(title,fontsize=18)
            ax2.set_xlim(plot_options["range"][0], plot_options["range"][1])
        else:
            ax1.set_xlabel(title,fontsize=18)

        fig.tight_layout()
        if title == variable:
            ax1.set_title(query)
        #     fig.suptitle(query)
        # fig.savefig("plots/%s_cat.pdf" % variable.replace("/", "_"))

        if ratio and draw_data:
            return fig, ax1, ax2, stacked, labels, n_ext
        elif ratio:
            return fig, ax1, ax2, stacked, labels
        elif draw_data:
            return fig, ax1, stacked, labels, n_ext
        else:
            return fig, ax1, stacked, labels

    def _draw_ratio(self, ax, bins, n_tot, n_data, tot_err, data_err, draw_data=True):
        bincenters = 0.5 * (bins[1:] + bins[:-1])
        bin_size = [(bins[i + 1] - bins[i]) / 2 for i in range(len(bins) - 1)]
        if draw_data:
            data_err_low = self._ratio_err(n_data, n_tot, data_err[0], np.zeros(len(data_err[0])))
            data_err_high = self._ratio_err(n_data, n_tot, data_err[1], np.zeros(len(data_err[1])))
            ratio_error = (data_err_low,data_err_high)
            ax.errorbar(bincenters, n_data / n_tot,
                    xerr=bin_size, yerr=ratio_error, fmt="ko")

            ratio_error_mc = self._ratio_err(n_tot, n_tot, tot_err, np.zeros(len(n_tot)))
            ratio_error_mc = np.insert(ratio_error_mc, 0, ratio_error_mc[0])
            bins = np.array(bins)
            ratio_error_mc = np.array(ratio_error_mc)
        self._ratio_vals = n_data / n_tot
        self._ratio_errs = ratio_error
        np.set_printoptions(precision=3)
        #print ('ratio : ',np.array(self._ratio_vals))
        #print ('ratio : ',np.array(self._ratio_errs))
        ax.fill_between(
            bins,
            1.0 - ratio_error_mc,
            ratio_error_mc + 1,
            step="pre",
            color="grey",
            alpha=0.5)

        #ax.set_ylim(0, 2)
        ax.set_ylim(0.5, 1.5)
        #ax.set_ylim(0.8, 1.2)
        ax.set_ylabel("BNB / (MC+EXT)")
        ax.axhline(1, linestyle="--", color="k")

    def sys_err_unisim(self, var_name, query, x_range, n_bins, weightVar, islee=False):

        # assume list of knobs is fixed. If not we will get errors
        # knobRPA [up,dn]
        # knobCCMEC [up,dn]
        # knobAxFFCCQE [up,dn]
        # knobVecFFCCQE [up,dn]
        # knobDecayAngMEC [up,dn]
        # knobThetaDelta2Npi [up,dn]
        knob_v = ['knobRPA','knobCCMEC','knobAxFFCCQE','knobVecFFCCQE','knobDecayAngMEC','knobThetaDelta2Npi']
        knob_n = [2,1,1,1,1,1]

        n_tot_v = []
        for u,knob in enumerate(knob_v):
            n_tot_v.append( np.empty([ knob_n[u] ,n_bins]) )
            n_tot_v[-1].fill(0)
        
        n_cv_tot = np.empty(n_bins)
        n_cv_tot.fill(0)

        for t in self.samples:
            if t in ["ext", "data", "data_7e18", "data_1e20"]:#, "lee"
                continue
            if islee and t not in ["lee"]:
                continue
            if islee==False and t in ["lee"]:
                continue

            tree = self.samples[t]

            extra_query = ""
            if t == "mc":
                extra_query = "& " + self.nu_pdg

            queried_tree = tree.query(query+extra_query)
            variable = queried_tree[var_name]
            if islee:
                spline_fix_cv  = queried_tree[weightVar] * queried_tree['leeweight'] * self.weights[t]
                spline_fix_var = queried_tree["weightSpline"] * queried_tree['leeweight'] * self.weights[t]
            else:
                spline_fix_cv  = queried_tree[weightVar] * self.weights[t]
                spline_fix_var = queried_tree["weightSpline"] * self.weights[t]

            n_cv, bins = np.histogram(variable,range=x_range,bins=n_bins,weights=spline_fix_cv)
            n_cv_tot += n_cv

            for n,knob in enumerate(knob_v):
                
                weight_up = queried_tree['%sup'%knob].values
                weight_dn = queried_tree['%sdn'%knob].values
                
                weight_up[np.isnan(weight_up)] = 1
                weight_up[weight_up > 100] = 1
                weight_up[weight_up < 0] = 1
                weight_up[weight_up == np.inf] = 1
                
                weight_dn[np.isnan(weight_dn)] = 1
                weight_dn[weight_dn > 100] = 1
                weight_dn[weight_dn < 0] = 1
                weight_dn[weight_dn == np.inf] = 1
                
                n_up, bins = np.histogram(variable, weights=weight_up * spline_fix_var, range=x_range, bins=n_bins)
                n_dn, bins = np.histogram(variable, weights=weight_dn * spline_fix_var, range=x_range, bins=n_bins)

                if (knob_n[n] == 2):
                    n_tot_v[n][0] += n_up
                    n_tot_v[n][1] += n_dn
                if (knob_n[n] == 1):
                    n_tot_v[n][0] += n_up
                
        cov = np.empty([len(n_cv), len(n_cv)])
        cov.fill(0)

        for n,knob in enumerate(knob_v):

            this_cov = np.empty([len(n_cv), len(n_cv)])
            this_cov.fill(0)

            #print ('knob : %s has :'%knob)
            #print ('n_cv : ',n_cv_tot)
            #print ('n_up : ',n_tot_v[n][0])
            #print ('n_dn : ',n_tot_v[n][1])

            if (knob_n[n] == 2):
                for i in range(len(n_cv)):
                    for j in range(len(n_cv)):
                        this_cov[i][j] += (n_tot_v[n][0][i] - n_cv_tot[i]) * (n_tot_v[n][0][j] - n_cv_tot[j])
                        this_cov[i][j] += (n_tot_v[n][1][i] - n_cv_tot[i]) * (n_tot_v[n][1][j] - n_cv_tot[j])
                this_cov /= 2.

            if (knob_n[n] == 1):
                for i in range(len(n_cv)):
                    for j in range(len(n_cv)):
                        this_cov[i][j] += (n_tot_v[n][0][i] - n_cv_tot[i]) * (n_tot_v[n][0][j] - n_cv_tot[j])

            cov += this_cov            
            
        return cov

    def xsec_err(self, name, var_name, query, x_range, n_bins, weightVar, acceptance):

        flux_int_v = [117419938, 119294119, 124732356, 142130956, 111027304, 123491329, 128116799, 119006981, 131109155, 119678403, 115105442, 116061418,\
                      124081783, 132845701, 136341953, 112413472, 124370678, 129001686, 128984743, 131330634, 126136084, 124793127, 126580334, 122370971,\
                      129251361, 117928527, 116317847, 127552850, 118683377, 111158087, 116422331, 119799623, 111256181, 124337340, 116303272, 132888883,\
                      107775386, 127174400, 128222532, 110909929, 114969863, 112519702, 117680981, 111173550, 117807553, 125006077, 131216159, 102213961,\
                      127538762, 117277841, 112407550, 118280092, 125378074, 126686937, 124364840, 121954198, 109580696, 131131874, 122790177, 118944024,\
                      121452812, 112182828, 137376653, 140085747, 131693385, 113896621, 116996638, 122522167, 118366681, 123866765, 118902362, 119977912,\
                      134135063, 110308966, 116189312, 120799209, 124508819, 127231203, 120551006, 110201348, 113905095, 115963885, 118575673, 109243818,\
                      107209111, 122380543, 117143023, 122797219, 127540049, 120723447, 120762010, 120025734, 114271425, 120016862, 137782068, 120018537,\
                      124626938, 121113854, 117043736, 123396738]

        flux_int_v = np.array(flux_int_v)
        flux_int_v = flux_int_v.astype(float)
        flux_int_v /= 1e8

        print('CALLING xsec_err with uncertainty for %s'%name)

        Nuniverse = 100

        # remove signal events for background prediction estimation                                                                                                                                                 
        query_bkgd = query + ' and ~(' + acceptance + ")"
        query_sgnl = query + ' and ' + acceptance

        #print ('QUERY : ',query)                                                                                                                      
        #print ('QUERY_SGNL : ',query_sgnl)                           
        #print ('QUERY_BKGD : ',query_bkgd)
                                      
        # observed events in data                                                                                                                                                     
        nBNB = 0
        nEXT = 0

        # total signal events in sample with query                                                                                                              
        nsignaltot = 0.
        # total selected signal events in sample with query                                                  
        nsignalsel = 0.

        for t in self.samples:

            if t in ['lee']:
                continue

            if t in ["data","ext"]:
                tree = self.samples[t]
                data_tree = tree.query(query)
                variable_data = data_tree[var_name]
                weights_data = np.ones(len(variable_data))
                if (t == "ext"):
                    weights_data  = np.ones(len(variable_data)) * self.weights[t]

                n_data, bins = np.histogram(variable_data,range=x_range,bins=1,weights=weights_data)
                if (t == "data"): nBNB = n_data[0]
                if (t == "ext"):  nEXT = n_data[0]

                print ('key is %s and there are %.0f entries'%(t,n_data[0]))

            # if not in data samples 
            if t not in ['data','ext','lee']:

                extra_query = ""
                if (t == "mc"):
                    extra_query = " & " + self.nu_pdg

                tree = self.samples[t]
                signal_tot_tree = tree.query(acceptance + extra_query)
                signal_sel_tree = tree.query(query_sgnl + extra_query)
                variable_tot = signal_tot_tree[var_name]
                variable_sel = signal_sel_tree[var_name]
                syst_weights_tot = signal_tot_tree[name]
                syst_weights_sel = signal_sel_tree[name]
                spline_fix_cv_tot  = signal_tot_tree[weightVar] * self.weights[t]
                spline_fix_cv_sel  = signal_sel_tree[weightVar] * self.weights[t]
                if (name == "weightsGenie"):
                    spline_fix_cv_tot = signal_tot_tree["weightSpline"] * self.weights[t]
                    spline_fix_cv_sel = signal_sel_tree["weightSpline"] * self.weights[t]

                n_cv_tot, bins = np.histogram(variable_tot,range=x_range,bins=1,weights=spline_fix_cv_tot)
                nsignaltot += n_cv_tot[0]
                n_cv_sel, bins = np.histogram(variable_sel,range=x_range,bins=1,weights=spline_fix_cv_sel)
                nsignalsel += n_cv_sel[0]

        eff_cv = float(nsignalsel)/float(nsignaltot)

        print ('%.0f signal events, %.0f selected. efficiency is %.02f'%(nsignalsel,nsignaltot,eff_cv))

        Bkgd_v = np.zeros(Nuniverse)
        Sgnl_v = np.zeros(Nuniverse)
        Totl_v = np.zeros(Nuniverse)

        n_cv_tot_bkgd = 0
        n_cv_tot_sgnl = 0
        n_cv_tot_totl = 0

        for t in self.samples:

            if t in ["data","ext","lee"]:
                continue

            extra_query = ""
            if t == "mc":
                extra_query = "& " + self.nu_pdg

            #print ('key is %s and there are %.0f entries'%(t,n_data[0])) 

            tree = self.samples[t]

            queried_tree_bkgd = tree.query(query_bkgd + extra_query)
            queried_tree_sgnl = tree.query(query_sgnl + extra_query)
            queried_tree_totl = tree.query(acceptance + extra_query)

            print ('key is %s and there are %.0f signal and %.0f background entries'%(t,queried_tree_sgnl.shape[0],queried_tree_bkgd.shape[0]))

            variable_bkgd = queried_tree_bkgd[var_name]
            syst_weights_bkgd = queried_tree_bkgd[name]
            npi0_bkgd = queried_tree_bkgd['npi0']
            variable_sgnl = queried_tree_sgnl[var_name]
            syst_weights_sgnl = queried_tree_sgnl[name]
            variable_totl = queried_tree_totl[var_name]
            syst_weights_totl = queried_tree_totl[name]

            spline_fix_cv_bkgd  = queried_tree_bkgd[weightVar] * self.weights[t]
            spline_fix_var_bkgd = queried_tree_bkgd[weightVar] * self.weights[t]
            spline_fix_cv_sgnl  = queried_tree_sgnl[weightVar] * self.weights[t]
            spline_fix_var_sgnl = queried_tree_sgnl[weightVar] * self.weights[t]
            spline_fix_cv_totl  = queried_tree_totl[weightVar] * self.weights[t]
            spline_fix_var_totl = queried_tree_totl[weightVar] * self.weights[t]

            if (name == "weightsGenie"):
                spline_fix_var_bkgd = queried_tree_bkgd["weightSpline"] * self.weights[t]
                spline_fix_var_sgnl = queried_tree_sgnl["weightSpline"] * self.weights[t]
                spline_fix_var_totl = queried_tree_totl["weightSpline"] * self.weights[t]

            arr_bkgd = np.array(syst_weights_bkgd.values)

            # set weights to 1 for events with pi0s
            '''
            npi0_bkgd = np.array(npi0_bkgd.values)
            print ('there are %i background events'%len(npi0_bkgd))
            for h,npi0 in enumerate(npi0_bkgd):
                if (h < 0):
                    print ('entry %i has %i npi0s'%(h,npi0))
                    print ('weights pre are ',arr_bkgd[h])
                    print ('weights has %i entries'%len(arr_bkgd[h]))
                this_arr_bkgd = arr_bkgd[h]
                nvals = len(this_arr_bkgd)
                if (npi0 > 0):
                    arr_bkgd[h] = np.ones(nvals) * 1000
                if (h < 0):
                    print ('weights post are',arr_bkgd[h])
            '''

            df_bkgd = pd.DataFrame(arr_bkgd.tolist())
            arr_sgnl = np.array(syst_weights_sgnl.values)
            df_sgnl = pd.DataFrame(arr_sgnl.tolist())
            arr_totl = np.array(syst_weights_totl.values)
            df_totl = pd.DataFrame(arr_totl.tolist())

            n_cv_bkgd, bins = np.histogram(variable_bkgd,range=x_range,bins=1,weights=spline_fix_cv_bkgd)
            n_cv_tot_bkgd += n_cv_bkgd
            n_cv_sgnl, bins = np.histogram(variable_sgnl,range=x_range,bins=1,weights=spline_fix_cv_sgnl)
            n_cv_tot_sgnl += n_cv_sgnl
            n_cv_totl, bins = np.histogram(variable_totl,range=x_range,bins=1,weights=spline_fix_cv_totl)
            n_cv_tot_totl += n_cv_totl

            if not df_bkgd.empty:
                for i in range(Nuniverse):
                    # background events
                    weight_bkgd = df_bkgd[i].values / 1000.
                    weight_bkgd[np.isnan(weight_bkgd)] = 1
                    weight_bkgd[weight_bkgd > 100] = 1
                    weight_bkgd[weight_bkgd < 0] = 1
                    weight_bkgd[weight_bkgd == np.inf] = 1
                    n_var_bkgd, bins = np.histogram(variable_bkgd, weights=weight_bkgd*spline_fix_var_bkgd, range=x_range, bins=1)
                    Bkgd_v[i] += n_var_bkgd
                    #if (i < 2):
                    #    print ('variation %i has N bkgd = %.0f for sample %s'%(i,n_var_bkgd,t))
                    #    print ('Bkgd_v[%i] has %.0f entries'%(i,Bkgd_v[i]))

            if not df_sgnl.empty:
                for i in range(Nuniverse):
                    #signal events
                    weight_sgnl = df_sgnl[i].values / 1000.
                    weight_sgnl[np.isnan(weight_sgnl)] = 1
                    weight_sgnl[weight_sgnl > 100] = 1
                    weight_sgnl[weight_sgnl < 0] = 1
                    weight_sgnl[weight_sgnl == np.inf] = 1
                    n_var_sgnl, bins = np.histogram(variable_sgnl, weights=weight_sgnl * spline_fix_var_sgnl, range=x_range, bins=1)
                    Sgnl_v[i] += n_var_sgnl
                    #if (i < 2):
                    #    print ('variation %i has N sgnl = %.0f for sample %s'%(i,n_var_sgnl,t))
                    #    print ('Sgnl_v[%i] has %.0f entries'%(i,Sgnl_v[i]))     

            if not df_totl.empty:
                for i in range(Nuniverse):
                    #total events
                    weight_totl = df_totl[i].values / 1000.
                    weight_totl[np.isnan(weight_totl)] = 1
                    weight_totl[weight_totl > 100] = 1
                    weight_totl[weight_totl < 0] = 1
                    weight_totl[weight_totl == np.inf] = 1
                    n_var_totl, bins = np.histogram(variable_totl, weights=weight_totl * spline_fix_var_totl, range=x_range, bins=1)
                    Totl_v[i] += n_var_totl
                    #if (i < 2):
                    #    print ('variation %i has N totl = %.0f for sample %s'%(i,n_var_totl,t))
                    #    print ('Totl_v[%i] has %.0f entries'%(i,Totl_v[i]))

        # calculate Obs - Bkgd = Signal in each universe                                                                                                                                                            
        Nsignal_v = nBNB - Bkgd_v - nEXT
        Eff_v = Sgnl_v / Totl_v

        for n in range(Nuniverse):
            if (Eff_v[n] < 0.01): Eff_v[n] = eff_cv

        xsec_v = Nsignal_v / eff_cv#Eff_v                                                                                                                                                                           

        if (name == "weightsFlux"):
            xsec_v /= flux_int_v

        print("universe %i has xsec %.02f"%(n,xsec_v[n]))
        print("xsec mean : %.02f. xsec var : %.02f"%(np.mean(xsec_v),np.std(xsec_v)))
        print("bkgd mean : %.02f. bkgd var : %.02f"%(np.mean(Bkgd_v),np.std(Bkgd_v)))
        print("sgnl mean : %.02f. sgnl var : %.02f"%(np.mean(Sgnl_v),np.std(Sgnl_v)))
        print("Eff mean  : %.02f. eff  var : %.02f"%(np.mean(Eff_v),np.std(Eff_v)))
        print("Flux mean : %.02f. Flux var : %.02f"%(np.mean(flux_int_v),np.std(flux_int_v)))

        return            
        
    def sys_err(self, name, var_name, query, x_range, n_bins, weightVar, islee=False):
        # how many universes?
        Nuniverse = 100 #len(df)
        #if (name == "weightsGenie"):
        #    Nuniverse = 100

        n_tot = np.empty([Nuniverse, n_bins])
        n_cv_tot = np.empty(n_bins)
        n_tot.fill(0)
        n_cv_tot.fill(0)

        for t in self.samples:
            if t in ["ext", "data", "data_7e18", "data_1e20"]: #, "lee"#,"dirt","ccnopi","cccpi","nccpi","ncnopi","ncpi0","mc","ccpi0"]:
                continue
            if islee and t not in ["lee"]:
                continue
            if islee==False and t in ["lee"]:
                continue

            # for pi0 fit only
            #if ((t in ["ncpi0","ccpi0"]) and (name == "weightsGenie") ):
            #    continue

            tree = self.samples[t]


            extra_query = ""
            if t == "mc":
                extra_query = "& " + self.nu_pdg # "& ~(abs(nu_pdg) == 12 & ccnc == 0) & ~(npi0 == 1 & category != 5)"

            queried_tree = tree.query(query+extra_query)
            variable = queried_tree[var_name]
            syst_weights = queried_tree[name]
            #print ('N universes is :',len(syst_weights))
            if islee:
                spline_fix_cv  = queried_tree[weightVar] * queried_tree['leeweight'] * self.weights[t]
                spline_fix_var = queried_tree[weightVar] * queried_tree['leeweight'] * self.weights[t]
                if (name == "weightsGenie"):
                    spline_fix_var = queried_tree["weightSpline"] * queried_tree['leeweight'] * self.weights[t]
            else:
                spline_fix_cv  = queried_tree[weightVar] * self.weights[t]
                spline_fix_var = queried_tree[weightVar] * self.weights[t]
                if (name == "weightsGenie"):
                    spline_fix_var = queried_tree["weightSpline"] * self.weights[t]

            s = syst_weights

            '''
            # set weights to 1 for category == 802 events
            category_v = queried_tree["category"].values
            arr = np.array(syst_weights.values)
            for r,category in enumerate(category_v):
                if (category == 802 and name == 'weightsGenie'):
                    arr[r] = np.ones(100) * 1000
            '''
            
            df = pd.DataFrame(s.values.tolist())
            #print (df)
            #continue

            if var_name[-2:] == "_v":
                #this will break for vector, "_v", entries
                variable = variable.apply(lambda x: x[0])

            n_cv, bins = np.histogram(
                variable,
                range=x_range,
                bins=n_bins,
                weights=spline_fix_cv)
            n_cv_tot += n_cv

            if not df.empty:
                for i in range(Nuniverse):
                    weight = df[i].values / 1000.
                    weight[np.isnan(weight)] = 1
                    weight[weight > 100] = 1
                    weight[weight < 0] = 1
                    weight[weight == np.inf] = 1

                    n, bins = np.histogram(
                        variable, weights=weight*spline_fix_var, range=x_range, bins=n_bins)
                    n_tot[i] += n

        cov = np.empty([len(n_cv), len(n_cv)])
        cov.fill(0)

        for n in n_tot:
            for i in range(len(n_cv)):
                for j in range(len(n_cv)):
                    cov[i][j] += (n[i] - n_cv_tot[i]) * (n[j] - n_cv_tot[j])

        cov /= Nuniverse

        return cov


    def get_SBNFit_cov_matrix(self,COVMATRIX,NBINS):

        covmatrix = np.zeros([NBINS,NBINS])
        
        if (os.path.isfile("COV/"+COVMATRIX) == False):
            print ('ERROR : file-path for covariance matrix not valid!')
            return covmatrix

        covmatrixfile = open("COV/"+COVMATRIX,"r")

        NLINES = len(covmatrixfile.readlines())

        print ('file has %i lines and histo has %i bins'%(NLINES,NBINS))

        if NLINES != NBINS:
            print ('ERROR : number of lines in text-file does not match number of bins!')
            return covmatrix

        LINECTR = 0

        covmatrixfile.seek(0,0)
        for line in covmatrixfile:

            words = line.split(",")

            WORDCTR = 0

            if len(words) != NBINS:
                print ('ERROR : number of words in line does not match number of bins!')
                break
                
            for word in words:

                val = float(word)

                covmatrix[LINECTR][WORDCTR] = val

                WORDCTR += 1

            LINECTR += 1

        return covmatrix
    <|MERGE_RESOLUTION|>--- conflicted
+++ resolved
@@ -1827,14 +1827,10 @@
 
         exp_err    = np.sqrt(err_mc + err_ext + err_nue + err_dirt + err_ncpi0 + err_ccpi0 + err_eta + err_ccnopi + err_cccpi + err_nccpi + err_ncnopi)
         #print("counting_err: {}".format(exp_err))
-<<<<<<< HEAD
-        detsys_err = np.diag(sys_mc + sys_nue + sys_dirt + sys_ncpi0 + sys_ccpi0 + sys_ccnopi + sys_cccpi + sys_nccpi + sys_ncnopi)
-=======
         detsys_err = sys_mc + sys_nue + sys_dirt + sys_ncpi0 + sys_ccpi0 + sys_eta + sys_ccnopi + sys_cccpi + sys_nccpi + sys_ncnopi
->>>>>>> 2ad6fd96
         #print ('detsys covariance matrix is : \n',detsys_err)
         #print("detsys_err: {}".format(detsys_err))
-        exp_err = np.sqrt(exp_err**2 + detsys_err)#**2)
+        exp_err = np.sqrt(exp_err**2 + np.diag(detsys_err))#**2)
         #print ('total exp_err : ', exp_err)
 
         bin_size = [(bin_edges[i + 1] - bin_edges[i]) / 2
