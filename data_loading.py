--- conflicted
+++ resolved
@@ -2088,11 +2088,7 @@
 
         df = up.pandas.df(variables, flatten=False)
 
-<<<<<<< HEAD
-        df["bnbdata"] = dataset in ["bnb","opendata_bnb","bdt_sideband","shr_energy_sideband","two_shr_sideband","muon_sideband"]
-=======
         df["bnbdata"] = dataset in datasets 
->>>>>>> bec0135a
         df["extdata"] = dataset == "ext"
 
         # trk_energy_tot agrees here
@@ -2143,12 +2139,8 @@
 
     # Add the is_signal flag
     df["is_signal"] = df["category"] == 11
-<<<<<<< HEAD
-    is_mc = category == "runs" and dataset not in ["bnb","bdt_sideband","shr_energy_sideband","two_shr_sideband","ext","opendata_bnb","muon_sideband"]
-=======
     is_mc = category == "runs" and dataset not in datasets and dataset != "ext" 
     print("is_mc=",is_mc)
->>>>>>> bec0135a
     if is_mc:
         # The following adds MC weights and also the "flux" key.
         add_mc_weight_variables(df, pi0scaling=pi0scaling)
@@ -2581,11 +2573,7 @@
     ALLVARS = VARIABLES
 
     # Weights are only available in MC runs.
-<<<<<<< HEAD
-    if category in ["runs", "numupresel", "detvar"] and dataset not in ["bnb", "ext", "opendata_bnb","bdt_sideband","shr_energy_sideband","two_shr_sideband","muon_sideband"]:
-=======
     if category in ["runs", "numupresel", "detvar"] and dataset not in datasets + ["ext"]:
->>>>>>> bec0135a
         if use_lee_weights:
             assert dataset == "nue", "LEE weights are only available for nue runs"
             ALLVARS += WEIGHTSLEE
