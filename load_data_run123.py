import sys
import localSettings as ls
main_path = ls.main_path
sys.path.append(main_path)

import numpy as np
import pandas as pd
from sklearn.model_selection import train_test_split
import pickle
import xgboost as xgb
import nue_booster 

import uproot
import awkward
import plotter


USEBDT = True

# returns the element in a vector at a given index (if out of range, the element is set to defval)
def get_elm_from_vec_idx(myvec,idx,defval=9999.):
    return awkward.fromiter([pidv[tid] if tid<len(pidv) else defval for pidv,tid in zip(myvec,idx)])

# this function returns the index in a vector at position argidx after it has been masked and sorted
# the returned index refers to the original (unsorted and unmaksed) vector
def get_idx_from_vec_sort(argidx,vecsort,mask):
    vid = vecsort[mask]
    sizecheck = argidx if argidx>=0 else abs(argidx)-1
    # find the position in the array after masking
    mskd_pos = [v.argsort()[argidx] if len(v)>sizecheck else -1 for v in vid]
    # go back to the corresponding position in the origin array before masking
    result = [[i for i, n in enumerate(m) if n == 1][p] if (p)>=0 else -1 for m,p in zip(mask,mskd_pos)]
    return result

def distance(x1,y1,z1,x2,y2,z2):
    return np.sqrt( (x1-x2)**2 + (y1-y2)**2 + (z1-z2)**2 )

def cosAngleTwoVecs(vx1,vy1,vz1,vx2,vy2,vz2):
    return (vx1*vx2 + vy1*vy2 + vz1*vz2)/(np.sqrt(vx1**2+vy1**2+vz1**2) * np.sqrt(vx2**2+vy2**2+vz2**2))

def process_uproot(up,df):
    #
    trk_id = up.array('trk_id')-1 # I think we need this -1 to get the right result
    shr_id = up.array('shr_id')-1 # I think we need this -1 to get the right result
    #
    trk_llr_pid_v = up.array('trk_llr_pid_score_v')
    trk_calo_energy_y_v = up.array('trk_calo_energy_y_v')
    trk_energy_proton_v = up.array('trk_energy_proton_v')
    #
    trk_llr_pid_v_sel = get_elm_from_vec_idx(trk_llr_pid_v,trk_id)
    trk_calo_energy_y_sel = get_elm_from_vec_idx(trk_calo_energy_y_v,trk_id)
    trk_energy_proton_sel = get_elm_from_vec_idx(trk_energy_proton_v,trk_id)
    df['trkpid'] = trk_llr_pid_v_sel
    df['trackcaloenergy'] = trk_calo_energy_y_sel
    df['protonenergy'] = trk_energy_proton_sel
    trk_sce_start_x_v = up.array('trk_sce_start_x_v')
    trk_sce_start_y_v = up.array('trk_sce_start_y_v')
    trk_sce_start_z_v = up.array('trk_sce_start_z_v')
    trk_sce_end_x_v = up.array('trk_sce_end_x_v')
    trk_sce_end_y_v = up.array('trk_sce_end_y_v')
    trk_sce_end_z_v = up.array('trk_sce_end_z_v')
    df['shr_trk_sce_start_x'] = get_elm_from_vec_idx(trk_sce_start_x_v,shr_id)
    df['shr_trk_sce_start_y'] = get_elm_from_vec_idx(trk_sce_start_y_v,shr_id)
    df['shr_trk_sce_start_z'] = get_elm_from_vec_idx(trk_sce_start_z_v,shr_id)
    df['shr_trk_sce_end_x'] = get_elm_from_vec_idx(trk_sce_end_x_v,shr_id)
    df['shr_trk_sce_end_y'] = get_elm_from_vec_idx(trk_sce_end_y_v,shr_id)
    df['shr_trk_sce_end_z'] = get_elm_from_vec_idx(trk_sce_end_z_v,shr_id)
    df['shr_trk_len'] = distance(df['shr_trk_sce_start_x'],df['shr_trk_sce_start_y'],df['shr_trk_sce_start_z'], \
                                 df['shr_trk_sce_end_x'],  df['shr_trk_sce_end_y'],  df['shr_trk_sce_end_z'])
    df['mevcm'] = 1000 * df['shr_energy_tot_cali'] / df['shr_trk_len']
    #
    df["slclnhits"] = up.array("pfnhits").sum()
    df["slclnunhits"] = up.array("pfnunhits").sum()
    #
    trk_score_v = up.array("trk_score_v")
    shr_mask = (trk_score_v<0.5)
    trk_mask = (trk_score_v>0.5)
    df['n_tracks_tot'] = trk_mask.sum()
    df['n_showers_tot'] = shr_mask.sum()
    trk_len_v = up.array("trk_len_v")
    df["n_trks_gt10cm"] = (trk_len_v[trk_mask>=0.5]>10).sum()
    df["n_trks_gt25cm"] = (trk_len_v[trk_mask>=0.5]>25).sum()
    #
    pfnhits_v = up.array("pfnhits")
    trk_id_all = get_idx_from_vec_sort(-1,pfnhits_v,trk_mask) # this includes also uncontained tracks
    #
    shr_start_x_v   = up.array("shr_start_x_v")
    shr_start_y_v   = up.array("shr_start_y_v")
    shr_start_z_v   = up.array("shr_start_z_v")
    df["shr_start_x"] = get_elm_from_vec_idx(shr_start_x_v,shr_id)
    df["shr_start_y"] = get_elm_from_vec_idx(shr_start_y_v,shr_id)
    df["shr_start_z"] = get_elm_from_vec_idx(shr_start_z_v,shr_id)
    trk_start_x_v   = up.array("trk_start_x_v")
    trk_start_y_v   = up.array("trk_start_y_v")
    trk_start_z_v   = up.array("trk_start_z_v")
    df["trk1_start_x_alltk"] = get_elm_from_vec_idx(trk_start_x_v,trk_id_all)
    df["trk1_start_y_alltk"] = get_elm_from_vec_idx(trk_start_y_v,trk_id_all)
    df["trk1_start_z_alltk"] = get_elm_from_vec_idx(trk_start_z_v,trk_id_all)
    trk_dir_x_v = up.array("trk_dir_x_v")
    trk_dir_y_v = up.array("trk_dir_y_v")
    trk_dir_z_v = up.array("trk_dir_z_v")
    df["trk1_dir_x_alltk"] = get_elm_from_vec_idx(trk_dir_x_v,trk_id_all)
    df["trk1_dir_y_alltk"] = get_elm_from_vec_idx(trk_dir_y_v,trk_id_all)
    df["trk1_dir_z_alltk"] = get_elm_from_vec_idx(trk_dir_z_v,trk_id_all)
    #
    # tksh_distance and tksh_angle for track with most hits, regardless of containment
    #
    df['tk1sh1_distance_alltk'] = np.where(df['n_tracks_tot']==0,99999,
                                     distance(df['shr_start_x'],       df['shr_start_y'],       df['shr_start_z'],\
                                              df['trk1_start_x_alltk'],df['trk1_start_y_alltk'],df['trk1_start_z_alltk']))
    df["tk1sh1_angle_alltk"] = np.where(df['n_tracks_tot']==0,99999,
                                  cosAngleTwoVecs(df["trk1_dir_x_alltk"],df["trk1_dir_y_alltk"],df["trk1_dir_z_alltk"],\
                                                  df["shr_px"],          df["shr_py"],          df["shr_pz"]))
    #
    df.drop(columns=['shr_start_x', 'shr_start_y', 'shr_start_z'])
    df.drop(columns=['trk1_start_x_alltk', 'trk1_start_y_alltk', 'trk1_start_z_alltk'])
    df.drop(columns=['trk1_dir_x_alltk', 'trk1_dir_y_alltk', 'trk1_dir_z_alltk'])
    #
    return

def process_uproot_recoveryvars(up,df):
    #
    trk_id = up.array('trk_id')-1 # I think we need this -1 to get the right result
    shr_id = up.array('shr_id')-1 # I think we need this -1 to get the right result
    trk2_id = up.array('trk2_id')-1 # I think we need this -1 to get the right result
    shr2_id = up.array('shr2_id')-1 # I think we need this -1 to get the right result
    #
    # code below (commented out) is for testing only
    #
    #pfnhits_v = up.array("pfnhits")
    #trk_score_v = up.array("trk_score_v")
    #shr_mask = (trk_score_v<0.5)
    #trk_mask = (trk_score_v>0.5)
    #shr2_id = get_idx_from_vec_sort(-2,pfnhits_v,shr_mask)
    #trk2_id = get_idx_from_vec_sort(-2,pfnhits_v,trk_mask)
    #df["shr2_id_test"] = shr2_id
    #df["trk2_id_test"] = trk2_id
    #
    #
    shr_energy_y_v = up.array("shr_energy_y_v")
    df["trk2_energy"] = get_elm_from_vec_idx(shr_energy_y_v,trk2_id,-9999.)
    df["shr2_energy"] = get_elm_from_vec_idx(shr_energy_y_v,shr2_id,-9999.)
    #
    shr_start_x_v   = up.array("shr_start_x_v")
    shr_start_y_v   = up.array("shr_start_y_v")
    shr_start_z_v   = up.array("shr_start_z_v")
    df["shr1_start_x"] = get_elm_from_vec_idx(shr_start_x_v,shr_id,-9999.)
    df["shr2_start_x"] = get_elm_from_vec_idx(shr_start_x_v,shr2_id,-9999.)
    df["shr1_start_y"] = get_elm_from_vec_idx(shr_start_y_v,shr_id,-9999.)
    df["shr2_start_y"] = get_elm_from_vec_idx(shr_start_y_v,shr2_id,-9999.)
    df["shr1_start_z"] = get_elm_from_vec_idx(shr_start_z_v,shr_id,-9999.)
    df["shr2_start_z"] = get_elm_from_vec_idx(shr_start_z_v,shr2_id,-9999.)
    #
    df["shr12_start_dx"] = df["shr2_start_x"]-df["shr1_start_x"]
    df["shr12_start_dy"] = df["shr2_start_y"]-df["shr1_start_y"]
    df["shr12_start_dz"] = df["shr2_start_z"]-df["shr1_start_z"]
    #
    df["shr12_cos_p1_dstart"] = np.where((df['n_showers_contained']<2)|(df["shr2_energy"]<0)|(df["shr12_start_dx"]==0),-9999.,
                                   cosAngleTwoVecs(df["shr12_start_dx"],df["shr12_start_dy"],df["shr12_start_dz"],\
                                                   df["shr_px"],        df["shr_py"],        df["shr_pz"]))
    #
    trk_len_v = up.array("trk_len_v")
    df["trk1_len"] = get_elm_from_vec_idx(trk_len_v,trk_id,-9999.)
    df["trk2_len"] = get_elm_from_vec_idx(trk_len_v,trk2_id,-9999.)
    #
    trk_distance_v = up.array("trk_distance_v")
    df["trk1_distance"] = get_elm_from_vec_idx(trk_distance_v,trk_id,-9999.)
    df["trk2_distance"] = get_elm_from_vec_idx(trk_distance_v,trk2_id,-9999.)
    #
    trk_llr_pid_v = up.array('trk_llr_pid_score_v')
    df["trk1_llr_pid"] = get_elm_from_vec_idx(trk_llr_pid_v,trk_id,-9999.)
    df["trk2_llr_pid"] = get_elm_from_vec_idx(trk_llr_pid_v,trk2_id,-9999.)
    #
    pfnhits_v = up.array("pfnhits")
    df["trk1_nhits"] = get_elm_from_vec_idx(pfnhits_v,trk_id,-9999.)
    df["trk2_nhits"] = get_elm_from_vec_idx(pfnhits_v,trk2_id,-9999.)
    #
    trk_start_x_v   = up.array("trk_start_x_v")
    trk_start_y_v   = up.array("trk_start_y_v")
    trk_start_z_v   = up.array("trk_start_z_v")
    df["trk1_start_x"] = get_elm_from_vec_idx(trk_start_x_v,trk_id,-9999.)
    df["trk2_start_x"] = get_elm_from_vec_idx(trk_start_x_v,trk2_id,-9999.)
    df["trk1_start_y"] = get_elm_from_vec_idx(trk_start_y_v,trk_id,-9999.)
    df["trk2_start_y"] = get_elm_from_vec_idx(trk_start_y_v,trk2_id,-9999.)
    df["trk1_start_z"] = get_elm_from_vec_idx(trk_start_z_v,trk_id,-9999.)
    df["trk2_start_z"] = get_elm_from_vec_idx(trk_start_z_v,trk2_id,-9999.)
    df['tk1sh1_distance'] = distance(df['shr_start_x'], df['shr_start_y'], df['shr_start_z'],\
                                     df['trk1_start_x'],df['trk1_start_y'],df['trk1_start_z'])
    df['tk2sh1_distance'] = distance(df['shr_start_x'], df['shr_start_y'], df['shr_start_z'],\
                                     df['trk2_start_x'],df['trk2_start_y'],df['trk2_start_z'])
    df['tk1tk2_distance'] = distance(df['trk1_start_x'],df['trk1_start_y'],df['trk1_start_z'],\
                                     df['trk2_start_x'],df['trk2_start_y'],df['trk2_start_z'])
    #
    trk_dir_x_v = up.array("trk_dir_x_v")
    trk_dir_y_v = up.array("trk_dir_y_v")
    trk_dir_z_v = up.array("trk_dir_z_v")
    df["trk1_dir_x"] = get_elm_from_vec_idx(trk_dir_x_v,trk_id,-9999.)
    df["trk2_dir_x"] = get_elm_from_vec_idx(trk_dir_x_v,trk2_id,-9999.)
    df["trk1_dir_y"] = get_elm_from_vec_idx(trk_dir_y_v,trk_id,-9999.)
    df["trk2_dir_y"] = get_elm_from_vec_idx(trk_dir_y_v,trk2_id,-9999.)
    df["trk1_dir_z"] = get_elm_from_vec_idx(trk_dir_z_v,trk_id,-9999.)
    df["trk2_dir_z"] = get_elm_from_vec_idx(trk_dir_z_v,trk2_id,-9999.)

    df["tk1sh1_angle"] = np.where((df['n_tracks_contained']<1)|(df['n_showers_contained']<1),-9999.,
                            cosAngleTwoVecs(df["trk1_dir_x"],df["trk1_dir_y"],df["trk1_dir_z"],\
                                            df["shr_px"],    df["shr_py"],    df["shr_pz"]))
    df["tk2sh1_angle"] = np.where((df['n_tracks_contained']<2)|(df['n_showers_contained']<1),-9999.,
                            cosAngleTwoVecs(df["trk2_dir_x"],df["trk2_dir_y"],df["trk2_dir_z"],\
                                            df["shr_px"],    df["shr_py"],    df["shr_pz"]))
    df["tk1tk2_angle"] = np.where(df['n_tracks_contained']<2,-9999.,
                            cosAngleTwoVecs(df["trk1_dir_x"],df["trk1_dir_y"],df["trk1_dir_z"],\
                                            df["trk2_dir_x"],df["trk2_dir_y"],df["trk2_dir_z"]))
    #
    pfpplanesubclusters_U_v = up.array("pfpplanesubclusters_U")
    pfpplanesubclusters_V_v = up.array("pfpplanesubclusters_V")
    pfpplanesubclusters_Y_v = up.array("pfpplanesubclusters_Y")
    df["shrsubclusters0"] = get_elm_from_vec_idx(pfpplanesubclusters_U_v,shr_id,0)
    df["shrsubclusters1"] = get_elm_from_vec_idx(pfpplanesubclusters_V_v,shr_id,0)
    df["shrsubclusters2"] = get_elm_from_vec_idx(pfpplanesubclusters_Y_v,shr_id,0)
    #
    # todo: update also other variables, not used in the selection
    #
    # try to recover cases where the 2nd shower is split from the main one
    # note: we do not remake the shower pfp, so we ignore differences on
    # shr_score, shr_tkfit_dedx_max, trkfit since they are negligible
    # note2: in principle this can be done for 0p as well, but we focus only on Np for now
    #
    df["is_shr2splt"] = np.zeros_like(df["n_tracks_contained"])
    shr2splt = ((df["n_tracks_contained"]>0) & (df["n_showers_contained"]>1) & (df['shr12_cos_p1_dstart'] > 0.99) &\
                (df['shr_score']<0.1) & ((df["shrsubclusters0"]+df["shrsubclusters1"]+df["shrsubclusters2"])>3))
    df.loc[shr2splt, 'is_shr2splt' ] = 1
    df.loc[shr2splt, 'n_showers_contained' ] = df["n_showers_contained"]-1
    df["shr2subclusters0"] = get_elm_from_vec_idx(pfpplanesubclusters_U_v,shr2_id,0)
    df["shr2subclusters1"] = get_elm_from_vec_idx(pfpplanesubclusters_V_v,shr2_id,0)
    df["shr2subclusters2"] = get_elm_from_vec_idx(pfpplanesubclusters_Y_v,shr2_id,0)
    df.loc[shr2splt, 'shrsubclusters0' ] = df["shrsubclusters0"] + df["shr2subclusters0"]
    df.loc[shr2splt, 'shrsubclusters1' ] = df["shrsubclusters1"] + df["shr2subclusters1"]
    df.loc[shr2splt, 'shrsubclusters2' ] = df["shrsubclusters2"] + df["shr2subclusters2"]
    df.loc[shr2splt & (df["shr1shr2moliereavg"]>0), 'shrmoliereavg' ] = df["shr1shr2moliereavg"]
    df["shr2_energy_cali"] = 0.001 * df["shr2_energy"] * df["shr_energy_tot_cali"] / df["shr_energy_tot"]
    df.loc[shr2splt, 'shr_energy_tot_cali'] = df["shr_energy_tot_cali"]+df["shr2_energy_cali"]
    #
    # try to recover cases where the leading track is spurious (more than 30 cm away from nu vtx)
    # note: we redefine all track-related variables from trk2 (except pt and p for now),
    # and remove the contribution of trk1 from hit counting and energy calculation
    #
    df["is_trk1bad"] = np.zeros_like(df["n_tracks_contained"])
    trk1bad = ((df["n_tracks_contained"]>1) & (df['trk_distance'] > 30.) & (df["is_shr2splt"]==0))
    df.loc[trk1bad, 'is_trk1bad' ] = 1
    df.loc[trk1bad, 'trkpid' ] = df["trk2_llr_pid"]
    df.loc[trk1bad, 'tksh_distance' ] = df["tk2sh1_distance"]
    df.loc[trk1bad, 'tksh_angle' ] = df["tk2sh1_angle"]
    df.loc[trk1bad, 'hits_ratio' ] = df["shr_hits_tot"]/(df["shr_hits_tot"]+df["trk_hits_tot"]-df["trk1_nhits"])
    df.loc[trk1bad, 'trk_len' ] = df["trk2_len"]
    df.loc[trk1bad, 'trk_distance' ] = df["trk2_distance"]
    trk_score_v = up.array("trk_score_v")
    df["trk2_score"] = get_elm_from_vec_idx(trk_score_v,trk2_id,-9999.)
    trk_energy_proton_v = up.array('trk_energy_proton_v')
    df["trk2_protonenergy"] = get_elm_from_vec_idx(trk_energy_proton_v,trk2_id,-9999.)
    trk_theta_v = up.array("trk_theta_v")
    df["trk2_theta"] = get_elm_from_vec_idx(trk_theta_v,trk2_id,-9999.)
    trk_phi_v = up.array("trk_phi_v")
    df["trk2_phi"] = get_elm_from_vec_idx(trk_phi_v,trk2_id,-9999.)
    df.loc[trk1bad, 'trk_score' ] = df["trk2_score"]
    df.loc[trk1bad, 'protonenergy' ] = df["trk2_protonenergy"]
    df.loc[trk1bad, 'trk_theta' ] = df["trk2_theta"]
    df.loc[trk1bad, 'trk_phi' ] = df["trk2_phi"]
    df.loc[trk1bad, 'trkshrhitdist2' ] = df["trk2shrhitdist2"]
    df.loc[trk1bad, 'n_tracks_contained' ] = df["n_tracks_contained"]-1
    df.loc[trk1bad, 'trk_energy_tot'] = df["trk_energy_tot"]-df["trk_energy"]
    # note: we should redefine also pt, p
    #
    # try to recover cases where the 2nd track is actually the start of the shower
    # we need to redefine almost all shower variables (including dedx, which is tricky)
    #
    df["is_trk2srtshr"] = np.zeros_like(df["n_tracks_contained"])
    trk2srtshr = ((df["n_tracks_contained"]>1) & (df['tk2sh1_angle']>0.98) & (df['tk1tk2_distance']<df['tksh_distance']) & \
                  (df['shr_score']<0.1) & (df["is_shr2splt"]==0) & (df["is_trk1bad"]==0))
    df.loc[trk2srtshr, 'is_trk2srtshr' ] = 1
    #
    shr_tkfit_dedx_u_v = up.array("shr_tkfit_dedx_u_v")
    shr_tkfit_dedx_v_v = up.array("shr_tkfit_dedx_v_v")
    shr_tkfit_dedx_y_v = up.array("shr_tkfit_dedx_y_v")
    shr_tkfit_nhits_u_v = up.array("shr_tkfit_dedx_nhits_u_v")
    shr_tkfit_nhits_v_v = up.array("shr_tkfit_dedx_nhits_v_v")
    shr_tkfit_nhits_y_v = up.array("shr_tkfit_dedx_nhits_y_v")
    df["trk2_tkfit_dedx_u"] = get_elm_from_vec_idx(shr_tkfit_dedx_u_v,trk2_id,-9999.)
    df["trk2_tkfit_dedx_v"] = get_elm_from_vec_idx(shr_tkfit_dedx_v_v,trk2_id,-9999.)
    df["trk2_tkfit_dedx_y"] = get_elm_from_vec_idx(shr_tkfit_dedx_y_v,trk2_id,-9999.)
    df["trk2_tkfit_nhits_u"] = get_elm_from_vec_idx(shr_tkfit_nhits_u_v,trk2_id,0)
    df["trk2_tkfit_nhits_v"] = get_elm_from_vec_idx(shr_tkfit_nhits_v_v,trk2_id,0)
    df["trk2_tkfit_nhits_y"] = get_elm_from_vec_idx(shr_tkfit_nhits_y_v,trk2_id,0)
    df["trk2_tkfit_nhits_tot"] = df["trk2_tkfit_nhits_u"]+df["trk2_tkfit_nhits_v"]+df["trk2_tkfit_nhits_y"]    
    df["trk2subclusters0"] = get_elm_from_vec_idx(pfpplanesubclusters_U_v,trk2_id,0)
    df["trk2subclusters1"] = get_elm_from_vec_idx(pfpplanesubclusters_V_v,trk2_id,0)
    df["trk2subclusters2"] = get_elm_from_vec_idx(pfpplanesubclusters_Y_v,trk2_id,0)
    #
    df.loc[trk2srtshr, 'tksh_distance' ] = df["tk1tk2_distance"]
    df.loc[trk2srtshr, 'tksh_angle' ] = df["tk1tk2_angle"]
    df.loc[trk2srtshr & (df["trk2_tkfit_nhits_tot"]>0), 'shr_tkfit_dedx_U' ] = df["trk2_tkfit_dedx_u"]
    df.loc[trk2srtshr & (df["trk2_tkfit_nhits_tot"]>0), 'shr_tkfit_dedx_V' ] = df["trk2_tkfit_dedx_v"]
    df.loc[trk2srtshr & (df["trk2_tkfit_nhits_tot"]>0), 'shr_tkfit_dedx_Y' ] = df["trk2_tkfit_dedx_y"]
    df.loc[trk2srtshr & (df["trk2_tkfit_nhits_tot"]>0), 'shr_tkfit_nhits_U' ] = df['trk2_tkfit_nhits_u']
    df.loc[trk2srtshr & (df["trk2_tkfit_nhits_tot"]>0), 'shr_tkfit_nhits_V' ] = df['trk2_tkfit_nhits_v']
    df.loc[trk2srtshr & (df["trk2_tkfit_nhits_tot"]>0), 'shr_tkfit_nhits_Y' ] = df['trk2_tkfit_nhits_y']
    df.loc[trk2srtshr, 'hits_ratio' ] = (df["shr_hits_tot"]+df["trk2_nhits"])/(df["shr_hits_tot"]+df["trk_hits_tot"])
    df.loc[trk2srtshr, 'shr_tkfit_npointsvalid' ] = df["shr_tkfit_npointsvalid"] + df["trk2_nhits"] #patched!
    df.loc[trk2srtshr & (df["trk1trk2hitdist2"]>0) & (df["trkshrhitdist2"]>0) & (df["trk1trk2hitdist2"]<df["trkshrhitdist2"]), 'trkshrhitdist2' ] = df["trk1trk2hitdist2"]
    df.loc[trk2srtshr & (df["trk1trk2hitdist2"]>0) & (df["trkshrhitdist2"]<0), 'trkshrhitdist2' ] = df["trk1trk2hitdist2"]
    df.loc[trk2srtshr, 'shrsubclusters0' ] = df["shrsubclusters0"] + df["trk2subclusters0"]
    df.loc[trk2srtshr, 'shrsubclusters1' ] = df["shrsubclusters1"] + df["trk2subclusters1"]
    df.loc[trk2srtshr, 'shrsubclusters2' ] = df["shrsubclusters2"] + df["trk2subclusters2"]
    df.loc[trk2srtshr & (df["shr1trk2moliereavg"]>0), 'shrmoliereavg' ] = df["shr1trk2moliereavg"]
    df.loc[trk2srtshr, 'n_tracks_contained' ] = df["n_tracks_contained"]-1
    df.loc[trk2srtshr, 'trk_energy_tot'] = df["trk_energy_tot"]-df["trk2_protonenergy"]
    df.loc[trk2srtshr & (df["trk2_energy"]<0.), "trk2_energy"] = 0.
    df["trk2_energy_cali"] = 0.001 * df["trk2_energy"] * df["shr_energy_tot_cali"] / df["shr_energy_tot"]
    df.loc[trk2srtshr, 'shr_energy_tot_cali'] = df["shr_energy_tot_cali"]+df["trk2_energy_cali"]
    #
    # try to recover cases where the leading track is embedded in the shower
    # todo: check that the two overlap, i.e. the shower is not downstream the track
    # todo: use distance/angle/dedx from the object closest to trk2
    # todo: in principle we should update also moliere angle and subcluster
    # FOR NOW WE JUST TAG THEM AND DO NOT TRY TO RECOVER
    #
    df["is_trk1embd"] = np.zeros_like(df["n_tracks_contained"])
    trk1embd = ((df["n_tracks_contained"]>1) & (df['tksh_angle'] > 0.99) & (df["is_trk1bad"]==0))
    df.loc[trk1embd, 'is_trk1embd' ] = 1
    #df.loc[trk1embd, 'trkpid' ] = df["trk2_llr_pid"]
    #df.loc[trk1embd, 'tksh_distance' ] = df["tk2sh1_distance"]
    #df.loc[trk1embd, 'tksh_angle' ] = df["tk2sh1_angle"]
    #df.loc[trk1embd, 'hits_ratio' ] = (df["shr_hits_tot"]+df["trk1_nhits"])/(df["shr_hits_tot"]+df["trk_hits_tot"])
    #df.loc[trk1embd, 'trkshrhitdist2' ] = df["tk2sh1_distance"] #patched!
    #df.loc[trk1embd, 'n_tracks_contained' ] = df["n_tracks_contained"]-1
    #
    # Let's save memory by dropping some stuff we just used and won't use anymore
    #
    df.drop(columns=['shr1_start_x', 'shr1_start_y', 'shr1_start_z'])
    df.drop(columns=['shr2_start_x', 'shr2_start_y', 'shr2_start_z'])
    df.drop(columns=['shr12_start_dx', 'shr12_start_dy', 'shr12_start_dz'])
    df.drop(columns=['shr2_energy','shr2_energy_cali'])
    df.drop(columns=['trk1_len', 'trk2_len'])
    df.drop(columns=['trk1_distance', 'trk2_distance'])
    df.drop(columns=['trk1_llr_pid', 'trk2_llr_pid'])
    df.drop(columns=['trk1_nhits', 'trk2_nhits'])
    df.drop(columns=['trk1_start_x', 'trk1_start_y', 'trk1_start_z'])
    df.drop(columns=['trk2_start_x', 'trk2_start_y', 'trk2_start_z'])
    df.drop(columns=['trk1_dir_x', 'trk1_dir_y', 'trk1_dir_z'])
    df.drop(columns=['trk2_dir_x', 'trk2_dir_y', 'trk2_dir_z'])
    df.drop(columns=['shr2subclusters0', 'shr2subclusters1', 'shr2subclusters2'])
    df.drop(columns=['trk2_score', 'trk2_protonenergy'])
    df.drop(columns=['trk2_theta', 'trk2_phi'])
    df.drop(columns=['trk2_tkfit_dedx_u', 'trk2_tkfit_dedx_v', 'trk2_tkfit_dedx_y'])
    df.drop(columns=['trk2_tkfit_nhits_u', 'trk2_tkfit_nhits_v', 'trk2_tkfit_nhits_y'])
    df.drop(columns=['trk2_tkfit_nhits_tot'])
    df.drop(columns=['trk2subclusters0', 'trk2subclusters1', 'trk2subclusters2'])
    df.drop(columns=['trk2_energy', 'trk2_energy_cali'])
    #
    return
    
def load_data_run123(which_sideband='pi0', return_plotter=True, 
                     pi0scaling=0,
                     USEBDT=True,
                     loadpi0variables=False,
                     loadfakedata=0,
                     loadshowervariables=True,
                     loadrecoveryvars=False):

    fold = ls.fold
    tree = "NeutrinoSelectionFilter"

    # sample list
    R1BNB = 'data_bnb_mcc9.1_v08_00_00_25_reco2_C1_beam_good_reco2_5e19'
    R1EXT = 'data_extbnb_mcc9.1_v08_00_00_25_reco2_C_all_reco2'
    #R1EXT = 'data_extbnb_mcc9.1_v08_00_00_25_reco2_C1_C2_D1_D2_E1_E2_all_reco2' #Run1 + Run2
    R1NU  = 'prodgenie_bnb_nu_uboone_overlay_mcc9.1_v08_00_00_26_filter_run1_reco2_reco2'
    R1NUE = 'prodgenie_bnb_intrinsice_nue_uboone_overlay_mcc9.1_v08_00_00_26_run1_reco2_reco2'
    R1DRT = 'prodgenie_bnb_dirt_overlay_mcc9.1_v08_00_00_26_run1_reco2_reco2'
    R1NCPI0  = 'prodgenie_nc_pi0_uboone_overlay-v08_00_00_26_run1_reco2_reco2'
    R1CCPI0  = 'prodgenie_cc_pi0_uboone_overlay_v08_00_00_26_run1_reco2'
    R1CCNOPI = 'prodgenie_CCmuNoPi_overlay_mcc9_v08_00_00_33_all_run1_reco2_reco2'
    R1CCCPI  = 'prodgenie_filter_CCmuCPiNoPi0_overlay_mcc9_v08_00_00_33_run1_reco2_reco2'
    R1NCNOPI = 'prodgenie_ncnopi_overlay_mcc9_v08_00_00_33_run1_reco2_reco2'
    R1NCCPI  = 'prodgenie_NCcPiNoPi0_overlay_mcc9_v08_00_00_33_run1_reco2_reco2'

    R2NU = "prodgenie_bnb_nu_uboone_overlay_mcc9.1_v08_00_00_26_filter_run2_reco2_D1D2_reco2"
    R2NUE = "prodgenie_bnb_intrinsic_nue_overlay_run2_v08_00_00_35_run2a_reco2_reco2"
    R2EXT = 'data_extbnb_mcc9.1_v08_00_00_25_reco2_D_E_all_reco2'
    
    R3BNB = 'data_bnb_mcc9.1_v08_00_00_25_reco2_G1_beam_good_reco2_1e19'
    R3EXT = 'data_extbnb_mcc9.1_v08_00_00_25_reco2_F_G_all_reco2'
    R3NU  = 'prodgenie_bnb_nu_uboone_overlay_mcc9.1_v08_00_00_26_filter_run3_reco2_G_reco2'
    R3NUE = 'prodgenie_bnb_intrinsice_nue_uboone_overlay_mcc9.1_v08_00_00_26_run3_reco2_reco2'
    R3DRT = 'prodgenie_bnb_dirt_overlay_mcc9.1_v08_00_00_26_run3_reco2_reco2'
    R3NCPI0  = 'prodgenie_nc_pi0_uboone_overlay_mcc9.1_v08_00_00_26_run3_G_reco2'
    R3CCPI0  = 'prodgenie_cc_pi0_uboone_overlay_v08_00_00_26_run3_G_reco2'
    R3CCNOPI = 'prodgenie_CCmuNoPi_overlay_mcc9_v08_00_00_33_all_run3_reco2_reco2'
    R3CCCPI  = 'prodgenie_filter_CCmuCPiNoPi0_overlay_mcc9_v08_00_00_33_run3_reco2_reco2'
    R3NCNOPI = 'prodgenie_ncnopi_overlay_mcc9_v08_00_00_33_new_run3_reco2_reco2'
    R3NCCPI  = 'prodgenie_NCcPiNoPi0_overlay_mcc9_v08_00_00_33_New_run3_reco2_reco2'

    print("Loading uproot files")
    ur3mc = uproot.open(ls.ntuple_path+ls.RUN3+R3NU+ls.APPEND+".root")[fold][tree]
    ur3ncpi0 = uproot.open(ls.ntuple_path+ls.RUN3+R3NCPI0+ls.APPEND+".root")[fold][tree]
    ur3ccpi0 = uproot.open(ls.ntuple_path+ls.RUN3+R3CCPI0+ls.APPEND+".root")[fold][tree]
    ur3nue = uproot.open(ls.ntuple_path+ls.RUN3+R3NUE+ls.APPEND+".root")[fold][tree]
    if (loadfakedata == 0):
        ur3data = uproot.open(ls.ntuple_path+ls.RUN3+R3BNB+ls.APPEND+".root")[fold][tree]
    elif (loadfakedata == 1):
        ur3data = uproot.open(ls.ntuple_path+'fakedata/prod_uboone_nu2020_fakedata_set1_run3b_reco2_v08_00_00_41_reco2.root')['nuselection'][tree]
    elif (loadfakedata == 2):
        ur3data = uproot.open(ls.ntuple_path+'fakedata/prod_uboone_nu2020_fakedata_set2_run3b_reco2_v08_00_00_41_reco2.root')['nuselection'][tree]
<<<<<<< HEAD
=======
    elif (loadfakedata == 3):
        ur3data = uproot.open(ls.ntuple_path+'fakedata/prod_uboone_nu2020_fakedata_set3_run3b_reco2_v08_00_00_41_reco2.root')['nuselection'][tree]
>>>>>>> be4c8a0c
    ur3ext = uproot.open(ls.ntuple_path+ls.RUN3+R3EXT+ls.APPEND+".root")[fold][tree]
    ur3dirt = uproot.open(ls.ntuple_path+ls.RUN3+R3DRT+ls.APPEND+".root")[fold][tree]
    ur3lee = uproot.open(ls.ntuple_path+ls.RUN3+R3NUE+ls.APPEND+".root")[fold][tree]
    ur3ccnopi = uproot.open(ls.ntuple_path+ls.RUN3+R3CCNOPI+ls.APPEND+".root")[fold][tree]
    ur3cccpi = uproot.open(ls.ntuple_path+ls.RUN3+R3CCCPI+ls.APPEND+".root")[fold][tree]
    ur3ncnopi = uproot.open(ls.ntuple_path+ls.RUN3+R3NCNOPI+ls.APPEND+".root")[fold][tree]
    ur3nccpi = uproot.open(ls.ntuple_path+ls.RUN3+R3NCCPI+ls.APPEND+".root")[fold][tree]


    ur2mc = uproot.open(ls.ntuple_path+ls.RUN2+R2NU+ls.APPEND+".root")[fold][tree]
    ur2nue = uproot.open(ls.ntuple_path+ls.RUN2+R2NUE+ls.APPEND+".root")[fold][tree]
    ur2lee = uproot.open(ls.ntuple_path+ls.RUN2+R2NUE+ls.APPEND+".root")[fold][tree]
    ur2ext = uproot.open(ls.ntuple_path+ls.RUN2+R2EXT+ls.APPEND+".root")[fold][tree]



    ur1mc = uproot.open(ls.ntuple_path+ls.RUN1+R1NU+ls.APPEND+".root")[fold][tree]
    ur1ncpi0 = uproot.open(ls.ntuple_path+ls.RUN1+R1NCPI0+ls.APPEND+".root")[fold][tree]
    ur1ccpi0 = uproot.open(ls.ntuple_path+ls.RUN1+R1CCPI0+ls.APPEND+".root")[fold][tree]
    ur1nue = uproot.open(ls.ntuple_path+ls.RUN1+R1NUE+ls.APPEND+".root")[fold][tree]
    if (loadfakedata == 0):
        ur1data = uproot.open(ls.ntuple_path+ls.RUN1+R1BNB+ls.APPEND+".root")[fold][tree]
    elif (loadfakedata == 1):
        ur1data = uproot.open(ls.ntuple_path+'fakedata/prod_uboone_nu2020_fakedata_set1_run1_reco2_v08_00_00_41_reco2.root')['nuselection'][tree]
    elif (loadfakedata == 2):
        ur1data = uproot.open(ls.ntuple_path+'fakedata/prod_uboone_nu2020_fakedata_set2_run1_reco2_v08_00_00_41_reco2.root')['nuselection'][tree]
<<<<<<< HEAD
=======
    elif (loadfakedata == 3):
        ur1data = uproot.open(ls.ntuple_path+'fakedata/prod_uboone_nu2020_fakedata_set3_run1_reco2_v08_00_00_41_reco2.root')['nuselection'][tree]
>>>>>>> be4c8a0c
    ur1ext = uproot.open(ls.ntuple_path+ls.RUN1+R1EXT+ls.APPEND+".root")[fold][tree]
    ur1dirt = uproot.open(ls.ntuple_path+ls.RUN1+R1DRT+ls.APPEND+".root")[fold][tree]
    ur1lee = uproot.open(ls.ntuple_path+ls.RUN1+R1NUE+ls.APPEND+".root")[fold][tree]
    ur1ccnopi = uproot.open(ls.ntuple_path+ls.RUN1+R1CCNOPI+ls.APPEND+".root")[fold][tree]
    ur1cccpi = uproot.open(ls.ntuple_path+ls.RUN1+R1CCCPI+ls.APPEND+".root")[fold][tree]
    ur1ncnopi = uproot.open(ls.ntuple_path+ls.RUN1+R1NCNOPI+ls.APPEND+".root")[fold][tree]
    ur1nccpi = uproot.open(ls.ntuple_path+ls.RUN1+R1NCCPI+ls.APPEND+".root")[fold][tree]
    
    R123_TWO_SHOWERS_SIDEBAND_BNB = 'neutrinoselection_filt_1e_2showers_sideband_skimmed_ALL'
    R123_NP_FAR_SIDEBAND_BNB = 'neutrinoselection_filt_1enp_far_sideband_skimmed_extended_v42_ALL'
    R123_0P_FAR_SIDEBAND_BNB = 'neutrinoselection_filt_1e0p_far_sideband_skimmed_ALL'
    R123_NP_RECOVERY_BNB = 'bnb_recovery'
    R123_NP_RECOVERY_EXT = 'bnb_recovery_ext'
    
    ur1data_two_showers_sidebands = uproot.open(ls.ntuple_path+'farsidebands/run1_'+R123_TWO_SHOWERS_SIDEBAND_BNB+".root")['nuselection'][tree]
    ur2data_two_showers_sidebands = uproot.open(ls.ntuple_path+'farsidebands/run2_'+R123_TWO_SHOWERS_SIDEBAND_BNB+".root")['nuselection'][tree]
    ur3data_two_showers_sidebands = uproot.open(ls.ntuple_path+'farsidebands/run3_'+R123_TWO_SHOWERS_SIDEBAND_BNB+".root")['nuselection'][tree]

    ur1data_np_far_sidebands = uproot.open(ls.ntuple_path+'farsidebands/run1_'+R123_NP_FAR_SIDEBAND_BNB+".root")['nuselection'][tree]
    ur2data_np_far_sidebands = uproot.open(ls.ntuple_path+'farsidebands/run2_'+R123_NP_FAR_SIDEBAND_BNB+".root")['nuselection'][tree]
    ur3data_np_far_sidebands = uproot.open(ls.ntuple_path+'farsidebands/run3_'+R123_NP_FAR_SIDEBAND_BNB+".root")['nuselection'][tree]
    
    ur1data_0p_far_sidebands = uproot.open(ls.ntuple_path+'farsidebands/run1_'+R123_0P_FAR_SIDEBAND_BNB+".root")['nuselection'][tree]
    ur2data_0p_far_sidebands = uproot.open(ls.ntuple_path+'farsidebands/run2_'+R123_0P_FAR_SIDEBAND_BNB+".root")['nuselection'][tree]
    ur3data_0p_far_sidebands = uproot.open(ls.ntuple_path+'farsidebands/run3_'+R123_0P_FAR_SIDEBAND_BNB+".root")['nuselection'][tree]

    if (loadrecoveryvars == True):
        ur1data_np_recovery_sidebands = uproot.open(ls.ntuple_path+'farsidebands/run1_'+R123_NP_RECOVERY_BNB+".root")['nuselection'][tree]
        ur2data_np_recovery_sidebands = uproot.open(ls.ntuple_path+'farsidebands/run2_'+R123_NP_RECOVERY_BNB+".root")['nuselection'][tree]
        ur3data_np_recovery_sidebands = uproot.open(ls.ntuple_path+'farsidebands/run3_'+R123_NP_RECOVERY_BNB+".root")['nuselection'][tree]
        ur1ext_np_recovery_sidebands = uproot.open(ls.ntuple_path+'farsidebands/run1_'+R123_NP_RECOVERY_EXT+".root")['nuselection'][tree]
        ur2ext_np_recovery_sidebands = uproot.open(ls.ntuple_path+'farsidebands/run2_'+R123_NP_RECOVERY_EXT+".root")['nuselection'][tree]
        ur3ext_np_recovery_sidebands = uproot.open(ls.ntuple_path+'farsidebands/run3_'+R123_NP_RECOVERY_EXT+".root")['nuselection'][tree]

    if (loadshowervariables == False):
        R123_NUMU_SIDEBAND_BNB = 'neutrinoselection_filt_numu_ALL'
        ur1data_numu_sidebands = uproot.open(ls.ntuple_path+'farsidebands/run1_'+R123_NUMU_SIDEBAND_BNB+".root")['nuselection'][tree]
        ur2data_numu_sidebands = uproot.open(ls.ntuple_path+'farsidebands/run3_'+R123_NUMU_SIDEBAND_BNB+".root")['nuselection'][tree]
        ur3data_numu_sidebands = uproot.open(ls.ntuple_path+'farsidebands/run2_'+R123_NUMU_SIDEBAND_BNB+".root")['nuselection'][tree]

    variables = [
        "nu_pdg", "slpdg", "trk_score_v", "backtracked_pdg",
        "category", "ccnc",
        "crtveto","crthitpe","_closestNuCosmicDist",
        "NeutrinoEnergy0","NeutrinoEnergy1","NeutrinoEnergy2",
        "run","sub","evt",
        "CosmicIP","CosmicDirAll3D","CosmicIPAll3D",
        "nu_flashmatch_score","best_cosmic_flashmatch_score","best_obviouscosmic_flashmatch_score",
        "trk_llr_pid_score_v", # trk-PID score
        "_opfilter_pe_beam", "_opfilter_pe_veto", # did the event pass the common optical filter (for MC only)
        "reco_nu_vtx_sce_x","reco_nu_vtx_sce_y","reco_nu_vtx_sce_z",
        "nproton", "nu_e", 
        "hits_u", "hits_v", "hits_y", 
        "nproton", "mc_pdg", "slnunhits", "slnhits", "true_e_visible",
        "npi0","npion","pion_e","muon_e","pi0truth_elec_etot",
        "pi0_e", "evnunhits", "nslice", "interaction",
        "slclustfrac", "reco_nu_vtx_x", "reco_nu_vtx_y", "reco_nu_vtx_z",
        "trk_sce_start_x_v","trk_sce_start_y_v","trk_sce_start_z_v",
        "trk_sce_end_x_v","trk_sce_end_y_v","trk_sce_end_z_v",
        "trk_start_x_v","trk_start_z_v","trk_start_z_v",
        "topological_score"
    ]

    variables.remove("_closestNuCosmicDist")
    variables.remove("crtveto")
    variables.remove("crthitpe")

    WEIGHTS = ["weightSpline","weightTune","weightSplineTimesTune", "weightsGenie", "weightsFlux", "weightsReint"]
    WEIGHTSLEE = ["weightSpline","weightTune","weightSplineTimesTune", "leeweight", "weightsGenie", "weightsFlux", "weightsReint"]
    MCFVARS = ["mcf_nu_e","mcf_lep_e","mcf_actvol","mcf_nmm","mcf_nmp","mcf_nem","mcf_nep","mcf_np0","mcf_npp",
               "mcf_npm","mcf_mcshr_elec_etot","mcf_pass_ccpi0","mcf_pass_ncpi0",
               "mcf_pass_ccnopi","mcf_pass_ncnopi","mcf_pass_cccpi","mcf_pass_nccpi"]
    NUEVARS = ["shr_dedx_Y", "shr_bkt_pdg", "shr_theta","shr_pfp_id_v",
               "shr_tkfit_dedx_U","shr_tkfit_dedx_V","shr_tkfit_dedx_Y",
               "shr_tkfit_gap10_dedx_U","shr_tkfit_gap10_dedx_V","shr_tkfit_gap10_dedx_Y",
               "shr_tkfit_2cm_dedx_U","shr_tkfit_2cm_dedx_V","shr_tkfit_2cm_dedx_Y",
               "shrmoliereavg","shrmoliererms",
               "shr_tkfit_npointsvalid","shr_tkfit_npoints", # fitted vs. all hits for shower
               "shrclusfrac0","shrclusfrac1","shrclusfrac2", # track-fitted hits / all hits
               "trkshrhitdist2", "trkshrhitdist0","trkshrhitdist1", #distance between track and shower in 2D
               "shrsubclusters0","shrsubclusters1","shrsubclusters2", # number of sub-clusters in shower
               "secondshower_U_nhit","secondshower_U_vtxdist","secondshower_U_dot","secondshower_U_dir","shrclusdir0",
               "secondshower_V_nhit","secondshower_V_vtxdist","secondshower_V_dot","secondshower_V_dir","shrclusdir1",
               "secondshower_Y_nhit","secondshower_Y_vtxdist","secondshower_Y_dot","secondshower_Y_dir","shrclusdir2",
               "shrMCSMom","DeltaRMS2h","shrPCA1CMed_5cm","CylFrac2h_1cm",
               "shr_hits_tot", "shr_hits_u_tot", "shr_hits_v_tot", "shr_hits_y_tot",
               "shr_theta_v","shr_phi_v","shr_energy_y_v",
               "shr_start_x_v","shr_start_z_v","shr_start_z_v",
               "shr_tkfit_dedx_U", "shr_tkfit_dedx_V", "trk_bkt_pdg",  
               "shr_energy", "shr_dedx_U", "shr_dedx_V", "shr_phi", "trk_phi", "trk_theta",
               "n_showers_contained", "shr_distance", "trk_distance",
               "matched_E", "shr_bkt_E", "trk_bkt_E",
               "shr_tkfit_nhits_Y","shr_tkfit_nhits_U","shr_tkfit_nhits_V",
               "shr_tkfit_2cm_nhits_Y","shr_tkfit_2cm_nhits_U","shr_tkfit_2cm_nhits_V",
               "shr_tkfit_gap10_nhits_Y","shr_tkfit_gap10_nhits_U","shr_tkfit_gap10_nhits_V",
               "trk_energy", "tksh_distance", "tksh_angle","contained_fraction",
               "shr_score", "trk_score", "trk_hits_tot","trk_len",
               "trk_hits_tot", "trk_hits_u_tot", "trk_hits_v_tot", "trk_hits_y_tot",
               "shr_energy_tot_cali", "shr_dedx_Y_cali", "trk_energy_tot","shr_id",
               "hits_ratio", "n_tracks_contained",
               "p", "pt", "selected"
    ]
    RCVRYVARS = ["shr_energy_tot", "trk_energy_tot",
                 "trk_end_x_v","trk_end_y_v","trk_end_z_v",
                 "trk_phi_v","trk_theta_v","trk_len_v","trk_id",
                 "shr_px","shr_py","shr_pz","shr_start_x","shr_start_y","shr_start_z","trk_hits_max",
                 "shr_tkfit_dedx_u_v","shr_tkfit_dedx_v_v","shr_tkfit_dedx_y_v",
                 "shr_tkfit_dedx_nhits_u_v","shr_tkfit_dedx_nhits_v_v","shr_tkfit_dedx_nhits_y_v",
                 "trk2shrhitdist2","trk1trk2hitdist2","shr1shr2moliereavg","shr1trk1moliereavg","shr1trk2moliereavg",
                 "trk2_id","shr2_id","trk_hits_2nd","shr_hits_2nd"
    ]
    PI0VARS = ["pi0_radlen1","pi0_radlen2","pi0_dot1","pi0_dot2","pi0_energy1_Y","pi0_energy2_Y",
               "pi0_dedx1_fit_Y","pi0_dedx2_fit_Y","pi0_shrscore1","pi0_shrscore2","pi0_gammadot",
               "pi0_dedx1_fit_V","pi0_dedx2_fit_V","pi0_dedx1_fit_U","pi0_dedx2_fit_U",
               "pi0_mass_Y","pi0_mass_V","pi0_mass_U",
               "pi0_dir2_x","pi0_dir2_y","pi0_dir2_z","pi0_dir1_x","pi0_dir1_y","pi0_dir1_z",
               "pi0truth_gamma1_etot","pi0truth_gamma2_etot","pi0truth_gammadot","pi0truth_gamma_parent"
    ]

    
    if (loadpi0variables == True):
        variables += PI0VARS
    if (loadshowervariables == True):
        variables += NUEVARS
    if (loadrecoveryvars == True):
        variables += RCVRYVARS

    #make the list unique
    variables = list(set(variables))

    print("Loading Run3 dataframes")
    r3nue = ur3nue.pandas.df(variables + WEIGHTS, flatten=False)
    r3mc = ur3mc.pandas.df(variables + WEIGHTS + MCFVARS, flatten=False)
    r3ncpi0 = ur3ncpi0.pandas.df(variables + WEIGHTS, flatten=False)
    r3ccpi0 = ur3ccpi0.pandas.df(variables + WEIGHTS, flatten=False)
    r3ccnopi = ur3ccnopi.pandas.df(variables + WEIGHTS, flatten=False)
    r3cccpi = ur3cccpi.pandas.df(variables + WEIGHTS, flatten=False)
    r3ncnopi = ur3ncnopi.pandas.df(variables + WEIGHTS, flatten=False)
    r3nccpi = ur3nccpi.pandas.df(variables + WEIGHTS, flatten=False)
    r3data = ur3data.pandas.df(variables, flatten=False)
    r3ext = ur3ext.pandas.df(variables, flatten=False)
    r3dirt = ur3dirt.pandas.df(variables + WEIGHTS, flatten=False)
    r3lee = ur3lee.pandas.df(variables + WEIGHTSLEE, flatten=False)
    
    r3data_two_showers_sidebands = ur3data_two_showers_sidebands.pandas.df(variables, flatten=False)
    r3data_np_far_sidebands = ur3data_np_far_sidebands.pandas.df(variables, flatten=False)
    r3data_0p_far_sidebands = ur3data_0p_far_sidebands.pandas.df(variables, flatten=False)
    if (loadshowervariables == False):
        r3data_numu_sidebands   = ur3data_numu_sidebands.pandas.df(variables, flatten=False)
    if (loadrecoveryvars == True):
        r3data_np_recovery_sidebands = ur3data_np_recovery_sidebands.pandas.df(variables, flatten=False)
        r3ext_np_recovery_sidebands = ur3ext_np_recovery_sidebands.pandas.df(variables, flatten=False)
        
    r3lee["is_signal"] = r3lee["category"] == 11
    r3data["is_signal"] = r3data["category"] == 11
    r3nue["is_signal"] = r3nue["category"] == 11
    r3mc["is_signal"] = r3mc["category"] == 11
    r3dirt["is_signal"] = r3dirt["category"] == 11
    r3ext["is_signal"] = r3ext["category"] == 11
    r3ncpi0["is_signal"] = r3ncpi0["category"] == 11
    r3ccpi0["is_signal"] = r3ccpi0["category"] == 11
    r3ccnopi["is_signal"] = r3ccnopi["category"] == 11
    r3cccpi["is_signal"] = r3cccpi["category"] == 11
    r3ncnopi["is_signal"] = r3ncnopi["category"] == 11
    r3nccpi["is_signal"] = r3nccpi["category"] == 11
    r3lee.loc[r3lee['category'] == 1, 'category'] = 111
    r3lee.loc[r3lee['category'] == 10, 'category'] = 111
    r3lee.loc[r3lee['category'] == 11, 'category'] = 111
    
    r3data_two_showers_sidebands["is_signal"] = r3data_two_showers_sidebands["category"] == 11
    r3data_np_far_sidebands["is_signal"] = r3data_np_far_sidebands["category"] == 11
    r3data_0p_far_sidebands["is_signal"] = r3data_0p_far_sidebands["category"] == 11
    if (loadshowervariables == False):
        r3data_numu_sidebands["is_signal"]   = r3data_numu_sidebands["category"] == 11
    if (loadrecoveryvars == True):
        r3data_np_recovery_sidebands["is_signal"] = r3data_np_recovery_sidebands["category"] == 11
        r3ext_np_recovery_sidebands["is_signal"] = r3ext_np_recovery_sidebands["category"] == 11
    
    r3_datasets = [r3lee, r3data, r3nue, r3mc, r3dirt, r3ext, r3ncpi0, r3ccpi0, r3ccnopi, r3cccpi, r3ncnopi, r3nccpi, r3lee, r3lee, r3lee, r3data_two_showers_sidebands, r3data_np_far_sidebands, r3data_0p_far_sidebands]
    if (loadshowervariables == False):
        r3_datasets += [r3data_numu_sidebands]
    if (loadrecoveryvars == True):
        r3_datasets += [r3data_np_recovery_sidebands, r3ext_np_recovery_sidebands]
        
    for r3_dataset in r3_datasets:
        r3_dataset['run1'] = np.zeros(len(r3_dataset), dtype=bool)
        r3_dataset['run2'] = np.zeros(len(r3_dataset), dtype=bool)
        r3_dataset['run3'] = np.ones(len(r3_dataset), dtype=bool)
        r3_dataset['run12'] = np.zeros(len(r3_dataset), dtype=bool)
        
    uproot_v = [ur3lee,ur3mc,ur3ncpi0,ur3ccpi0,ur3ccnopi,ur3cccpi,ur3ncnopi,ur3nccpi,ur3nue,ur3ext,ur3data,ur3dirt, ur3data_two_showers_sidebands, ur3data_np_far_sidebands, ur3data_0p_far_sidebands]
    if (loadshowervariables == False):
        uproot_v += [ur3data_numu_sidebands]
    if (loadrecoveryvars == True):
        uproot_v += [ur3data_np_recovery_sidebands, ur3ext_np_recovery_sidebands]

    df_v = [r3lee,r3mc,r3ncpi0,r3ccpi0,r3ccnopi,r3cccpi,r3ncnopi,r3nccpi,r3nue,r3ext,r3data,r3dirt, r3data_two_showers_sidebands, r3data_np_far_sidebands, r3data_0p_far_sidebands]
    if (loadshowervariables == False):
        df_v += [r3data_numu_sidebands]
    if (loadrecoveryvars == True):
        df_v += [r3data_np_recovery_sidebands, r3ext_np_recovery_sidebands]

    if (loadshowervariables == True):        
        for i,df in enumerate(df_v):
            up = uproot_v[i]
            process_uproot(up,df)
            if (loadrecoveryvars == True): process_uproot_recoveryvars(up,df)

    if (USEBDT == True):
        dfcsv = pd.read_csv(ls.ntuple_path+ls.RUN3+"ccpi0nontrainevents.csv")
        dfcsv['identifier']   = dfcsv['run'] * 100000 + dfcsv['evt']
        r3ccpi0['identifier'] = r3ccpi0['run'] * 100000 + r3ccpi0['evt']
        Npre = float(r3ccpi0.shape[0])
        r3ccpi0 = pd.merge(r3ccpi0, dfcsv, how='inner', on=['identifier'],suffixes=('', '_VAR'))
        Npost = float(r3ccpi0.shape[0])
        print ('fraction of R3 CCpi0 sample after split : %.02f'%(Npost/Npre))
        #train_r3ccpi0, r3ccpi0 = train_test_split(r3ccpi0, test_size=0.5, random_state=1990)

    print("Loading Run1 dataframes")
    r1nue = ur1nue.pandas.df(variables + WEIGHTS, flatten=False)
    r1mc = ur1mc.pandas.df(variables + WEIGHTS + MCFVARS, flatten=False)
    r1ncpi0 = ur1ncpi0.pandas.df(variables + WEIGHTS, flatten=False)
    r1ccpi0 = ur1ccpi0.pandas.df(variables + WEIGHTS, flatten=False)
    r1ccnopi = ur1ccnopi.pandas.df(variables + WEIGHTS, flatten=False)
    r1cccpi = ur1cccpi.pandas.df(variables + WEIGHTS, flatten=False)
    r1ncnopi = ur1ncnopi.pandas.df(variables + WEIGHTS, flatten=False)
    r1nccpi = ur1nccpi.pandas.df(variables + WEIGHTS, flatten=False)
    r1data = ur1data.pandas.df(variables, flatten=False)
    r1ext = ur1ext.pandas.df(variables, flatten=False)
    r1dirt = ur1dirt.pandas.df(variables + WEIGHTS, flatten=False)
    r1lee = ur1lee.pandas.df(variables + WEIGHTSLEE, flatten=False)


    r1data_two_showers_sidebands = ur1data_two_showers_sidebands.pandas.df(variables, flatten=False)
    r1data_np_far_sidebands = ur1data_np_far_sidebands.pandas.df(variables, flatten=False)
    r1data_0p_far_sidebands = ur1data_0p_far_sidebands.pandas.df(variables, flatten=False)
    if (loadshowervariables == False):
        r1data_numu_sidebands = ur1data_numu_sidebands.pandas.df(variables, flatten=False)
    if (loadrecoveryvars == True):
        r1data_np_recovery_sidebands = ur1data_np_recovery_sidebands.pandas.df(variables, flatten=False)
        r1ext_np_recovery_sidebands = ur1ext_np_recovery_sidebands.pandas.df(variables, flatten=False)

    r1lee["is_signal"] = r1lee["category"] == 11
    r1data["is_signal"] = r1data["category"] == 11
    r1nue["is_signal"] = r1nue["category"] == 11
    r1mc["is_signal"] = r1mc["category"] == 11
    r1dirt["is_signal"] = r1dirt["category"] == 11
    r1ext["is_signal"] = r1ext["category"] == 11
    r1ncpi0["is_signal"] = r1ncpi0["category"] == 11
    r1ccpi0["is_signal"] = r1ccpi0["category"] == 11
    r1ccnopi["is_signal"] = r1ccnopi["category"] == 11
    r1cccpi["is_signal"] = r1cccpi["category"] == 11
    r1ncnopi["is_signal"] = r1ncnopi["category"] == 11
    r1nccpi["is_signal"] = r1nccpi["category"] == 11
    r1lee.loc[r1lee['category'] == 1, 'category'] = 111
    r1lee.loc[r1lee['category'] == 10, 'category'] = 111
    r1lee.loc[r1lee['category'] == 11, 'category'] = 111

    r1data_two_showers_sidebands["is_signal"] = r1data_two_showers_sidebands["category"] == 11
    r1data_np_far_sidebands["is_signal"] = r1data_np_far_sidebands["category"] == 11
    r1data_0p_far_sidebands["is_signal"] = r1data_0p_far_sidebands["category"] == 11
    if (loadshowervariables == False):
        r1data_numu_sidebands["is_signal"]   = r1data_numu_sidebands["category"] == 11
    if (loadrecoveryvars == True):
        r1data_np_recovery_sidebands["is_signal"] = r1data_np_recovery_sidebands["category"] == 11
        r1ext_np_recovery_sidebands["is_signal"] = r1ext_np_recovery_sidebands["category"] == 11
    
    r1_datasets = [r1lee, r1data, r1nue, r1mc, r1dirt, r1ext, r1ncpi0, r1ccpi0, r1ccnopi, r1cccpi, r1ncnopi, r1nccpi, r1lee, r1data_two_showers_sidebands, r1data_np_far_sidebands, r1data_0p_far_sidebands]
    if (loadshowervariables == False):
        r1_datasets += [r1data_numu_sidebands]
    if (loadrecoveryvars == True):
        r1_datasets += [r1data_np_recovery_sidebands, r1ext_np_recovery_sidebands]

    for r1_dataset in r1_datasets:
        r1_dataset['run1'] = np.ones(len(r1_dataset), dtype=bool)
        r1_dataset['run2'] = np.zeros(len(r1_dataset), dtype=bool)
        r1_dataset['run3'] = np.zeros(len(r1_dataset), dtype=bool)
        r1_dataset['run12'] = np.ones(len(r1_dataset), dtype=bool)
    
    uproot_v = [ur1lee,ur1mc,ur1ncpi0,ur1ccpi0,ur1ccnopi,ur1cccpi,ur1ncnopi,ur1nccpi,ur1nue,ur1ext,ur1data,ur1dirt, ur1data_two_showers_sidebands, ur1data_np_far_sidebands, ur1data_0p_far_sidebands]
    if (loadshowervariables == False):
        uproot_v += [ur1data_numu_sidebands]
    if (loadrecoveryvars == True):
        uproot_v += [ur1data_np_recovery_sidebands, ur1ext_np_recovery_sidebands]
        
    df_v = [r1lee,r1mc,r1ncpi0,r1ccpi0,r1ccnopi,r1cccpi,r1ncnopi,r1nccpi,r1nue,r1ext,r1data,r1dirt, r1data_two_showers_sidebands, r1data_np_far_sidebands, r1data_0p_far_sidebands]
    if (loadshowervariables == False):
        df_v += [r1data_numu_sidebands]
    if (loadrecoveryvars == True):
        df_v += [r1data_np_recovery_sidebands, r1ext_np_recovery_sidebands]

    if (loadshowervariables == True):
        for i,df in enumerate(df_v):
            up = uproot_v[i]
            process_uproot(up,df)
            if (loadrecoveryvars == True): process_uproot_recoveryvars(up,df)


    print("Loading Run2 dataframes")
    r2nue = ur2nue.pandas.df(variables + WEIGHTS, flatten=False)
    r2mc = ur2mc.pandas.df(variables + WEIGHTS + MCFVARS, flatten=False)
    r2ext = ur2ext.pandas.df(variables, flatten=False)
    r2lee = ur2lee.pandas.df(variables + WEIGHTSLEE, flatten=False)
    
    r2data_two_showers_sidebands = ur2data_two_showers_sidebands.pandas.df(variables, flatten=False)
    r2data_np_far_sidebands = ur2data_np_far_sidebands.pandas.df(variables, flatten=False)
    r2data_0p_far_sidebands = ur2data_0p_far_sidebands.pandas.df(variables, flatten=False)
    if (loadshowervariables == False):
        r2data_numu_sidebands = ur2data_numu_sidebands.pandas.df(variables, flatten=False)
    if (loadrecoveryvars == True):
        r2data_np_recovery_sidebands = ur2data_np_recovery_sidebands.pandas.df(variables, flatten=False)
        r2ext_np_recovery_sidebands = ur2ext_np_recovery_sidebands.pandas.df(variables, flatten=False)
        
    r2lee["is_signal"] = r2lee["category"] == 11
    r2nue["is_signal"] = r2nue["category"] == 11
    r2mc["is_signal"] = r2mc["category"] == 11
    r2ext["is_signal"] = r2ext["category"] == 11
    r2lee.loc[r2lee['category'] == 1, 'category'] = 111
    r2lee.loc[r2lee['category'] == 10, 'category'] = 111
    r2lee.loc[r2lee['category'] == 11, 'category'] = 111
    
    r2data_two_showers_sidebands["is_signal"] = r2data_two_showers_sidebands["category"] == 11
    r2data_np_far_sidebands["is_signal"] = r2data_np_far_sidebands["category"] == 11
    r2data_0p_far_sidebands["is_signal"] = r2data_0p_far_sidebands["category"] == 11
    if (loadshowervariables == False):
        r2data_numu_sidebands["is_signal"] = r2data_numu_sidebands["category"] == 11
    if (loadrecoveryvars == True):
        r2data_np_recovery_sidebands["is_signal"] = r2data_np_recovery_sidebands["category"] == 11
        r2ext_np_recovery_sidebands["is_signal"] = r2ext_np_recovery_sidebands["category"] == 11
    
    r2_datasets = [r2lee, r2nue, r2mc, r2ext, r2data_two_showers_sidebands, r2data_np_far_sidebands, r2data_0p_far_sidebands]
    if (loadshowervariables == False):
        r2_datasets += [r2data_numu_sidebands]
    if (loadrecoveryvars == True):
        r2_datasets += [r2data_np_recovery_sidebands, r2data_np_recovery_sidebands]
        
    for r2_dataset in r2_datasets:
        r2_dataset['run1'] = np.zeros(len(r2_dataset), dtype=bool)
        r2_dataset['run2'] = np.ones(len(r2_dataset), dtype=bool)
        r2_dataset['run3'] = np.zeros(len(r2_dataset), dtype=bool)
        r2_dataset['run12'] = np.ones(len(r2_dataset), dtype=bool)
    
    for r_dataset in [r1ncpi0, r1ccpi0, r1ccnopi, r1cccpi, r1ncnopi, r1nccpi, r3ncpi0, r3ccpi0, r3ccnopi, r3cccpi, r3ncnopi, r3nccpi]:
        r_dataset['run2'] = np.ones(len(r_dataset), dtype=bool)
    
    uproot_v = [ur2lee,ur2mc,ur2nue, ur2ext, ur2data_two_showers_sidebands, ur2data_np_far_sidebands, ur2data_0p_far_sidebands]
    if (loadshowervariables == False):
        uproot_v += [ur2data_numu_sidebands]
    if (loadrecoveryvars == True):
        uproot_v += [ur2data_np_recovery_sidebands, ur2ext_np_recovery_sidebands]

    df_v = [r2lee,r2mc,r2nue, r2ext, r2data_two_showers_sidebands, r2data_np_far_sidebands, r2data_0p_far_sidebands]
    if (loadshowervariables == False):
        df_v += [r2data_numu_sidebands]
    if (loadrecoveryvars == True):
        df_v += [r2data_np_recovery_sidebands, r2ext_np_recovery_sidebands]
        
    if (loadshowervariables == True):
        for i,df in enumerate(df_v):
            up = uproot_v[i]
            process_uproot(up,df)
            if (loadrecoveryvars == True): process_uproot_recoveryvars(up,df)

    
    print("Concatenate dataframes")

    r1nue["pot_scale"] = 1
    r2nue["pot_scale"] = 1
    r3nue["pot_scale"] = 1
    
    r1lee["pot_scale"] = 1
    r2lee["pot_scale"] = 1
    r3lee["pot_scale"] = 1
    
    r1mc["pot_scale"] = 1
    r2mc["pot_scale"] = 1
    r3mc["pot_scale"] = 1
    
    r1ext["pot_scale"] = 1 
    r2ext["pot_scale"] = 1 
    r3ext["pot_scale"] = 1 

    nue = pd.concat([r1nue,r2nue,r3nue],ignore_index=True)
    #nue = pd.concat([r3nue,r1nue],ignore_index=True)
    mc = pd.concat([r3mc,r2mc,r1mc],ignore_index=True)
    #mc = pd.concat([r3mc,r1mc],ignore_index=True)
    ncpi0 = pd.concat([r3ncpi0,r1ncpi0],ignore_index=True)
    ccpi0 = pd.concat([r3ccpi0,r1ccpi0],ignore_index=True,sort=True)
    ccnopi = pd.concat([r3ccnopi,r1ccnopi],ignore_index=True)
    cccpi = pd.concat([r3cccpi,r1cccpi],ignore_index=True)
    ncnopi = pd.concat([r3ncnopi,r1ncnopi],ignore_index=True)
    nccpi = pd.concat([r3nccpi,r1nccpi],ignore_index=True)
    # data = pd.concat([r3data,r1data],ignore_index=True)
    if which_sideband == '2plus_showers':
        data = pd.concat([r1data_two_showers_sidebands, r2data_two_showers_sidebands, r3data_two_showers_sidebands],ignore_index=True)
    elif which_sideband == 'np_far':
        data = pd.concat([r1data_np_far_sidebands, r2data_np_far_sidebands, r3data_np_far_sidebands],ignore_index=True)
    elif which_sideband == 'np_sb_comb':
        if (loadrecoveryvars == True):
            data = pd.concat([r1data_np_far_sidebands, r1data_two_showers_sidebands, r1data_np_recovery_sidebands, \
                              r2data_np_far_sidebands, r2data_two_showers_sidebands, r2data_np_recovery_sidebands, \
                              r3data_np_far_sidebands, r3data_two_showers_sidebands, r3data_np_recovery_sidebands],\
                             ignore_index=True)
        else:
            data = pd.concat([r1data_np_far_sidebands, r1data_two_showers_sidebands, r2data_np_far_sidebands, \
                              r2data_two_showers_sidebands, r3data_np_far_sidebands, r3data_two_showers_sidebands],\
                             ignore_index=True)
    elif which_sideband == '0p_far':
        data = pd.concat([r1data_0p_far_sidebands, r2data_0p_far_sidebands, r3data_0p_far_sidebands],ignore_index=True)
    elif which_sideband == 'numu':
        data = pd.concat([r1data_numu_sidebands, r2data_numu_sidebands, r3data_numu_sidebands],ignore_index=True)
    elif which_sideband == "opendata":
        data = pd.concat([r1data, r3data],ignore_index=True) # 5e19 and 1e19
    if (loadrecoveryvars == True):
        ext = pd.concat([r3ext, r3ext_np_recovery_sidebands, r2ext, r2ext_np_recovery_sidebands, \
                         r1ext, r1ext_np_recovery_sidebands],ignore_index=True, sort=True)
    else:
        ext = pd.concat([r3ext, r2ext, r1ext],ignore_index=True)
    dirt = pd.concat([r3dirt,r1dirt],ignore_index=True)
    lee = pd.concat([r1lee,r2lee,r3lee],ignore_index=True)
    #lee = pd.concat([r3lee,r1lee],ignore_index=True)
    
    print("Add derived variables")

    df_v_mc = [lee,mc,ncpi0,ccpi0,ccnopi,cccpi,ncnopi,nccpi,nue,dirt]

    for i,df in enumerate(df_v_mc):

        df.loc[ df['weightTune'] <= 0, 'weightTune' ] = 1.
        df.loc[ df['weightTune'] == np.inf, 'weightTune' ] = 1.
        df.loc[ df['weightTune'] > 100, 'weightTune' ] = 1.
        df.loc[ np.isnan(df['weightTune']) == True, 'weightTune' ] = 1.
        df.loc[ df['weightSplineTimesTune'] <= 0, 'weightSplineTimesTune' ] = 1.
        df.loc[ df['weightSplineTimesTune'] == np.inf, 'weightSplineTimesTune' ] = 1.
        df.loc[ df['weightSplineTimesTune'] > 100, 'weightSplineTimesTune' ] = 1.
        df.loc[ np.isnan(df['weightSplineTimesTune']) == True, 'weightSplineTimesTune' ] = 1.
        if pi0scaling == 1:
            df.loc[ df['npi0'] > 0, 'weightSplineTimesTune' ] = df['weightSpline'] * df['weightTune'] * 0.759
        elif pi0scaling == 2:
            pi0emax = 0.6
            df.loc[ (df['pi0_e'] > 0.1) & (df['pi0_e'] < pi0emax) , 'weightSplineTimesTune'] = df['weightSplineTimesTune']*(1.-0.4*df['pi0_e'])
            df.loc[ (df['pi0_e'] > 0.1) & (df['pi0_e'] >= pi0emax), 'weightSplineTimesTune'] = df['weightSplineTimesTune']*(1.-0.4*pi0emax)
        
    df_v = [lee,mc,ncpi0,ccpi0,ccnopi,cccpi,ncnopi,nccpi,nue,ext,data,dirt]

    if (loadshowervariables):    
        for i,df in enumerate(df_v):
            df['subcluster'] = df['shrsubclusters0'] + df['shrsubclusters1'] + df['shrsubclusters2']
            df['trkfit'] = df['shr_tkfit_npointsvalid'] / df['shr_tkfit_npoints']
            # and the 2d angle difference
            df['anglediff_Y'] = np.abs(df['secondshower_Y_dir']-df['shrclusdir2'])
            df['anglediff_V'] = np.abs(df['secondshower_V_dir']-df['shrclusdir1'])
            df['anglediff_U'] = np.abs(df['secondshower_U_dir']-df['shrclusdir0'])
            #
            #df["hitratio_shr12"] = (df["shr2_nhits"]/df["shr1_nhits"])
            #df["hitratio_mod_shr12"] = (df["shr2_nhits"]/(df["shr1_nhits"]*np.sqrt(df["shr1_nhits"])))
            #df["cos_shr12"] = np.sin(df["shr1_theta"])*np.cos(df["shr1_phi"])*np.sin(df["shr2_theta"])*np.cos(df["shr2_phi"])\
            #                  + np.sin(df["shr1_theta"])*np.sin(df["shr1_phi"])*np.sin(df["shr2_theta"])*np.sin(df["shr2_phi"])\
            #                  + np.cos(df["shr1_theta"])*np.cos(df["shr2_theta"])
            #df["tksh1_dist"] = np.sqrt( (df["shr1_start_x"]-df["trk_start_x"])**2 + (df["shr1_start_y"]-df["trk_start_y"])**2 + (df["shr1_start_z"]-df["trk_start_z"])**2)
            #df["tksh2_dist"] = np.sqrt( (df["shr2_start_x"]-df["trk_start_x"])**2 + (df["shr2_start_y"]-df["trk_start_y"])**2 + (df["shr2_start_z"]-df["trk_start_z"])**2)
            #df["min_tksh_dist"] = np.minimum(df["tksh1_dist"],df["tksh2_dist"])
            #df["max_tksh_dist"] = np.maximum(df["tksh1_dist"],df["tksh2_dist"])

    if (loadshowervariables):                    
        for i,df in enumerate(df_v):
            df["ptOverP"] = df["pt"]/df["p"]
            df["phi1MinusPhi2"] = df["shr_phi"]-df["trk_phi"]
            df["theta1PlusTheta2"] = df["shr_theta"]+df["trk_theta"]
            

    if (loadpi0variables == True):
        for i,df in enumerate(df_v):
            df['asymm'] = np.abs(df['pi0_energy1_Y']-df['pi0_energy2_Y'])/(df['pi0_energy1_Y']+df['pi0_energy2_Y'])
            df['pi0energy'] = 134.98 * np.sqrt( 2. / ( (1-(df['asymm'])**2) * (1-df['pi0_gammadot']) ) )
            df['pi0momentum'] = np.sqrt(df['pi0energy']**2 - 134.98**2)
            df['pi0beta'] = df['pi0momentum']/df['pi0energy']
            df['pi0thetacm'] = df['asymm']/df['pi0beta']
            df['pi0momx'] = df['pi0_energy2_Y']*df['pi0_dir2_x'] + df['pi0_energy1_Y']*df['pi0_dir1_x']
            df['pi0momy'] = df['pi0_energy2_Y']*df['pi0_dir2_y'] + df['pi0_energy1_Y']*df['pi0_dir1_y']
            df['pi0momz'] = df['pi0_energy2_Y']*df['pi0_dir2_z'] + df['pi0_energy1_Y']*df['pi0_dir1_z']
            df['pi0energyraw'] = df['pi0_energy2_Y'] + df['pi0_energy1_Y']
            df['pi0momanglecos'] = df['pi0momz'] / df['pi0energyraw']
            df['epicospi'] = df['pi0energy'] * (1-df['pi0momanglecos'])
            df['boost'] = (np.abs(df['pi0_energy1_Y']-df['pi0_energy2_Y'])/0.8)/(np.sqrt((df['pi0energy'])**2-135**2))
            df['pi0_mass_Y_corr'] = df['pi0_mass_Y']/0.83            
            
    if (loadshowervariables):
        for i,df in enumerate(df_v):
            df['shr_tkfit_nhits_tot'] = (df['shr_tkfit_nhits_Y']+df['shr_tkfit_nhits_U']+df['shr_tkfit_nhits_V'])
            #df['shr_tkfit_dedx_avg'] = (df['shr_tkfit_nhits_Y']*df['shr_tkfit_dedx_Y'] + df['shr_tkfit_nhits_U']*df['shr_tkfit_dedx_U'] + df['shr_tkfit_nhits_V']*df['shr_tkfit_dedx_V'])/df['shr_tkfit_nhits_tot']
            df['shr_tkfit_2cm_nhits_tot'] = (df['shr_tkfit_2cm_nhits_Y']+df['shr_tkfit_2cm_nhits_U']+df['shr_tkfit_2cm_nhits_V'])
            #df['shr_tkfit_2cm_dedx_avg'] = (df['shr_tkfit_2cm_nhits_Y']*df['shr_tkfit_2cm_dedx_Y'] + df['shr_tkfit_2cm_nhits_U']*df['shr_tkfit_2cm_dedx_U'] + df['shr_tkfit_2cm_nhits_V']*df['shr_tkfit_2cm_dedx_V'])/df['shr_tkfit_2cm_nhits_tot']
            df['shr_tkfit_gap10_nhits_tot'] = (df['shr_tkfit_gap10_nhits_Y']+df['shr_tkfit_gap10_nhits_U']+df['shr_tkfit_gap10_nhits_V'])
            #df['shr_tkfit_gap10_dedx_avg'] = (df['shr_tkfit_gap10_nhits_Y']*df['shr_tkfit_gap10_dedx_Y'] + df['shr_tkfit_gap10_nhits_U']*df['shr_tkfit_gap10_dedx_U'] + df['shr_tkfit_gap10_nhits_V']*df['shr_tkfit_gap10_dedx_V'])/df['shr_tkfit_gap10_nhits_tot']
            df.loc[:,'shr_tkfit_dedx_max'] = df['shr_tkfit_dedx_Y']
            df.loc[(df['shr_tkfit_nhits_U']>df['shr_tkfit_nhits_Y']),'shr_tkfit_dedx_max'] = df['shr_tkfit_dedx_U']
            df.loc[(df['shr_tkfit_nhits_V']>df['shr_tkfit_nhits_Y']) & (df['shr_tkfit_nhits_V']>df['shr_tkfit_nhits_U']),'shr_tkfit_dedx_max'] = df['shr_tkfit_dedx_V']
            
    
        INTERCEPT = 0.0
        SLOPE = 0.83

        # define some energy-related variables
        for i,df in enumerate(df_v):
            df["reco_e"] = (df["shr_energy_tot_cali"] + INTERCEPT) / SLOPE + df["trk_energy_tot"]
            df["reco_e_qe"] = 0.938*((df["shr_energy"]+INTERCEPT)/SLOPE)/(0.938 - ((df["shr_energy"]+INTERCEPT)/SLOPE)*(1-np.cos(df["shr_theta"])))
            df["reco_e_rqe"] = df["reco_e_qe"]/df["reco_e"]

    # and a way to filter out data
    for i,df in enumerate(df_v):
        df["bnbdata"] = np.zeros_like(df["nslice"])
        df["extdata"] = np.zeros_like(df["nslice"])
    data["bnbdata"] = np.ones_like(data["nslice"])
    ext["extdata"] = np.ones_like(ext["nslice"])

    # set EXT and DIRT contributions to 0 for fake-data studies
    if (loadfakedata > 0):
        dirt['nslice'] = np.zeros_like(dirt['nslice'])
        ext['nslice']  = np.zeros_like(ext['nslice'])
    
    # add back the cosmic category, for background only
    for i,df in enumerate(df_v):
        df.loc[(df['category']!=1)&(df['category']!=10)&(df['category']!=11)&(df['category']!=111)&(df['slnunhits']/df['slnhits']<0.2), 'category'] = 4
        
        
    print("Add BDT scores")
    # Np BDT

    TRAINVAR = ["shr_score","tksh_distance","tksh_angle",
                "shr_tkfit_dedx_max",
                "trkfit","trkpid",
                "subcluster","shrmoliereavg",
                "trkshrhitdist2","hits_ratio",
                "secondshower_Y_nhit","secondshower_Y_vtxdist","secondshower_Y_dot","anglediff_Y",
                "CosmicIPAll3D","CosmicDirAll3D"]
    
    LABELS =  ['pi0','nonpi0']
    
    if (USEBDT == True):
        for label, bkg_query in zip(LABELS, nue_booster.bkg_queries):
            with open(ls.pickle_path+'booster_%s_0304_extnumi.pickle' % label, 'rb') as booster_file:
                booster = pickle.load(booster_file)
                for df in df_v:
                    df[label+"_score"] = booster.predict(
                        xgb.DMatrix(df[TRAINVAR]),
                        ntree_limit=booster.best_iteration)
                
    # 0p BDT

    TRAINVARZP = ['shrmoliereavg','shr_score', "trkfit","subcluster",
                  "CosmicIPAll3D","CosmicDirAll3D",
                  'secondshower_Y_nhit','secondshower_Y_vtxdist','secondshower_Y_dot','anglediff_Y',
                  'secondshower_V_nhit','secondshower_V_vtxdist','secondshower_V_dot','anglediff_V',
                  'secondshower_U_nhit','secondshower_U_vtxdist','secondshower_U_dot','anglediff_U',
                  "shr_tkfit_2cm_dedx_U", "shr_tkfit_2cm_dedx_V", "shr_tkfit_2cm_dedx_Y",
                  "shr_tkfit_gap10_dedx_U", "shr_tkfit_gap10_dedx_V", "shr_tkfit_gap10_dedx_Y",
                  "shrMCSMom","DeltaRMS2h","shrPCA1CMed_5cm","CylFrac2h_1cm"]

    LABELSZP = ['bkg']

    if (USEBDT == True):
        for label, bkg_query in zip(LABELSZP, nue_booster.bkg_queries):
            with open(ls.pickle_path+'booster_%s_0304_extnumi_vx.pickle' % label, 'rb') as booster_file:
                booster = pickle.load(booster_file)
<<<<<<< HEAD
                for df in df_v:
                    df[label+"_score"] = booster.predict(
                        xgb.DMatrix(df[TRAINVARZP]),
                        ntree_limit=booster.best_iteration)


    ## avoid recycling unbiased ext events (i.e. selecting a slice with little nu content from these samples)
    ## note: this needs to be after setting the BDT scores, so that we do not mess with copied data frames
    ccnopi = ccnopi.query('(nslice==0 | (slnunhits/slnhits)>0.1)')
    cccpi = cccpi.query('(nslice==0 | (slnunhits/slnhits)>0.1)')
    ncnopi = ncnopi.query('(nslice==0 | (slnunhits/slnhits)>0.1)')
    nccpi = nccpi.query('(nslice==0 | (slnunhits/slnhits)>0.1)')

    # avoid double-counting of events out of FV in the NC/CC pi0 samples
    # not needed anymore since we improved matching with filtered samples
    #ncpi0 = ncpi0.query('category != 5')
    #ccpi0 = ccpi0.query('category != 5')
    #ccnopi = ccnopi.query('category != 5')
    #nccpi = nccpi.query('category != 5')
    #ncnopi = ncnopi.query('category != 5')

                
    Npre = float(data.shape[0])
    data = data.drop_duplicates(subset=['run','evt'],keep='last')
    Npos = float(data.shape[0])
    print ('fraction of data surviving duplicate removal : %.02f'%(Npos/Npre))

    Npre = float(ext.shape[0])
    ext = ext.drop_duplicates(subset=['run','evt'],keep='last')
    Npos = float(ext.shape[0])
    print ('fraction of ext surviving duplicate removal : %.02f'%(Npos/Npre))
=======
                mc[label+"_score"] = booster.predict(
                    xgb.DMatrix(mc[TRAINVARZP]),
                    ntree_limit=booster.best_iteration)
                nue[label+"_score"] = booster.predict(
                    xgb.DMatrix(nue[TRAINVARZP]),
                    ntree_limit=booster.best_iteration)
                ext[label+"_score"] = booster.predict(
                    xgb.DMatrix(ext[TRAINVARZP]),
                    ntree_limit=booster.best_iteration)
                data[label+"_score"] = booster.predict(
                    xgb.DMatrix(data[TRAINVARZP]),
                    ntree_limit=booster.best_iteration)
                dirt[label+"_score"] = booster.predict(
                    xgb.DMatrix(dirt[TRAINVARZP]),
                    ntree_limit=booster.best_iteration)
                lee[label+"_score"] = booster.predict(
                    xgb.DMatrix(lee[TRAINVARZP]),
                    ntree_limit=booster.best_iteration)
                ncpi0[label+"_score"] = booster.predict(
                    xgb.DMatrix(ncpi0[TRAINVARZP]),
                    ntree_limit=booster.best_iteration)
                ccpi0[label+"_score"] = booster.predict(
                    xgb.DMatrix(ccpi0[TRAINVARZP]),
                    ntree_limit=booster.best_iteration)
                ccnopi[label+"_score"] = booster.predict(
                    xgb.DMatrix(ccnopi[TRAINVARZP]),
                    ntree_limit=booster.best_iteration)
                cccpi[label+"_score"] = booster.predict(
                    xgb.DMatrix(cccpi[TRAINVARZP]),
                    ntree_limit=booster.best_iteration)
                ncnopi[label+"_score"] = booster.predict(
                    xgb.DMatrix(ncnopi[TRAINVARZP]),
                    ntree_limit=booster.best_iteration)
                nccpi[label+"_score"] = booster.predict(
                    xgb.DMatrix(nccpi[TRAINVARZP]),
                    ntree_limit=booster.best_iteration)

    Npre = float(data.shape[0])
    data = data.drop_duplicates(subset=['reco_e'],keep='first')
    Npos = float(data.shape[0])
    print ('fraction of data surviving duplicate removal : %.02f'%(Npos/Npre))
>>>>>>> be4c8a0c

    samples = {
    "mc": mc,
    "nue": nue,
    "data": data,
    "ext": ext,
    "dirt": dirt,
    "ncpi0": ncpi0,
    "ccpi0": ccpi0,
    "ccnopi": ccnopi,
    "cccpi": cccpi,
    "ncnopi": ncnopi,
    "nccpi": nccpi,
    "lee": lee
    }
    
    if return_plotter is True:
        scaling = 1

        SPLIT = 1.0
        if (USEBDT == True):
            SPLIT = 1.48

        #''' 0304
        weights = {
            "mc": 1.61e-01 * scaling, 
            "ext": 5.01e-01 * scaling, 
            "nue": 3.32e-03 * scaling,
            "lee": 3.32e-03 * scaling,
            "dirt": 9.09e-01 * scaling,
            "ncpi0": 1.19e-01 * scaling,
            "ccpi0": 5.92e-02 * SPLIT * scaling,
            "ncnopi": 5.60e-02 * scaling,
            "nccpi": 2.58e-02 * scaling,
            "ccnopi": 6.48e-02 * scaling,
            "cccpi": 5.18e-02 * scaling,
        }
        pot = 5.88e20*scaling

        my_plotter = plotter.Plotter(samples, weights, pot=pot)
        return my_plotter
    else:
        return samples
    
pot_data_unblinded = {
#     "farsideband" : {
#         1: (1.45E+20, 32139256),
#         2: (2.58E+20, 60909877),
#         3: (1.86E+20, 44266555), },
    "farsideband" : {
        1: (1.71E+20, 38010325),
        2: (2.64E+20, 62765179),
        3: (2.60E+20, 62057835),
        123: (6.95E+20, 162833339), },
# 0304 samples
#    "opendata" : {
#        1: (4.08E+19, 9028010),
#        2: (1.00E+01, 1),
#        3: (7.63E+18, 1838700), },
# 0628 samples
    "opendata" : {
        1: (4.54E+19, 10080350),
        2: (1.00E+01, 1),
        3: (9.43E+18, 2271036), },    
    "numu" : {
        1: (1.62E+20, 36139233),
        2: (2.62E+20, 62045760),
        3: (2.55E+20, 61012955), },
    "fakeset1" : {
        1: (2.07E+20, 32139256),
        2: (1.00E+01, 1),
        3: (2.94E+20, 44266555), },
    "fakeset2" : {
        1: (4.06E+20, 32139256),
        2: (1.00E+01, 1),
        3: (3.91E+20, 44266555), },
<<<<<<< HEAD
=======
    "fakeset3" : {
        1: (4.02E+20, 32139256),
        2: (1.00E+01, 1),
        3: (3.72E+20, 44266555), },
>>>>>>> be4c8a0c
}

pot_mc_samples = {}

pot_mc_samples[3] = {
    'mc': 1.33E+21,
    'nue': 7.73E+22,
    'lee': 7.73E+22,
    'ncpi0': 2.29E+21,
    'ccpi0': (6.40E+21)/2.,
    'dirt': 3.20E+20,
    'ncnopi': 7.23E+21,
    'nccpi': 1.80E+22,
    'ccnopi': 5.51E+21,
    'cccpi': 5.19E+21,
    'ext': 214555174,
}

pot_mc_samples[2] = {
    'mc': 1.01E+21,
    'nue': 6.41E+22,
    'lee': 6.41E+22,
    'ext': 152404980,
}

pot_mc_samples[1] = {
    'mc': 1.30E+21,
    'nue': 5.25E+22,
    'lee': 5.25E+22,
    'ncpi0': 2.63E+21,
    'ccpi0': 3.45E+21,
    'dirt': 3.21E+20,
    'ncnopi': 4.24E+21,
    'nccpi': 8.93E+21,
    'ccnopi': 5.81E+21,
    'cccpi': 6.04E+21,
    'ext': 65498807,
}

def get_weights(run,dataset="farsideband",scaling=1.0):
    assert run in [1, 2, 3, 123, 12]
    weights_out = {}
    if run in [1, 2, 3]:
        pot_on, n_trig_on = pot_data_unblinded[dataset][run]
        for sample, pot in pot_mc_samples[run].items():
            if sample == 'ext':
                weights_out[sample] = n_trig_on/pot
            else:
                weights_out[sample] = pot_on/pot
        if run == 2:
            for sample in ['ncpi0', 'ccpi0', 'dirt', 'ncnopi', 'nccpi', 'ccnopi', 'cccpi']:
                weights_out[sample] = pot_on/(pot_mc_samples[1][sample] + pot_mc_samples[3][sample])
        pot_out = pot_on
    elif run == 123:
        total_pot_on = 0
        total_n_trig_on = 0
        for run in [1, 2, 3]:
            pot_on, n_trig_on = pot_data_unblinded[dataset][run]
            total_pot_on += pot_on
            total_n_trig_on += n_trig_on
        for sample in pot_mc_samples[1].keys():
            this_sample_pot = 0
            for run in [1, 2, 3]:
                if sample in pot_mc_samples[run].keys():
                    this_sample_pot += pot_mc_samples[run][sample]
            if sample == 'ext':
                weights_out[sample] = total_n_trig_on/this_sample_pot
            else:
                weights_out[sample] = total_pot_on/this_sample_pot
        pot_out = total_pot_on
    elif run == 12:
        total_pot_on = 0
        total_n_trig_on = 0
        for run in [1, 2]:
            pot_on, n_trig_on = pot_data_unblinded[dataset][run]
            total_pot_on += pot_on
            total_n_trig_on += n_trig_on

        for sample in pot_mc_samples[1].keys():
            this_sample_pot = 0
            for run in [1, 2]:
                if sample in pot_mc_samples[run].keys():
                    this_sample_pot += pot_mc_samples[run][sample]
            if sample == 'ext':
                weights_out[sample] = total_n_trig_on/this_sample_pot
            else:
                weights_out[sample] = total_pot_on/this_sample_pot
        pot_out = total_pot_on

    for key, val in weights_out.items():
        weights_out[key] *= scaling
        
    return weights_out, pot_out
                    
                
                    
            <|MERGE_RESOLUTION|>--- conflicted
+++ resolved
@@ -410,11 +410,8 @@
         ur3data = uproot.open(ls.ntuple_path+'fakedata/prod_uboone_nu2020_fakedata_set1_run3b_reco2_v08_00_00_41_reco2.root')['nuselection'][tree]
     elif (loadfakedata == 2):
         ur3data = uproot.open(ls.ntuple_path+'fakedata/prod_uboone_nu2020_fakedata_set2_run3b_reco2_v08_00_00_41_reco2.root')['nuselection'][tree]
-<<<<<<< HEAD
-=======
     elif (loadfakedata == 3):
         ur3data = uproot.open(ls.ntuple_path+'fakedata/prod_uboone_nu2020_fakedata_set3_run3b_reco2_v08_00_00_41_reco2.root')['nuselection'][tree]
->>>>>>> be4c8a0c
     ur3ext = uproot.open(ls.ntuple_path+ls.RUN3+R3EXT+ls.APPEND+".root")[fold][tree]
     ur3dirt = uproot.open(ls.ntuple_path+ls.RUN3+R3DRT+ls.APPEND+".root")[fold][tree]
     ur3lee = uproot.open(ls.ntuple_path+ls.RUN3+R3NUE+ls.APPEND+".root")[fold][tree]
@@ -441,11 +438,8 @@
         ur1data = uproot.open(ls.ntuple_path+'fakedata/prod_uboone_nu2020_fakedata_set1_run1_reco2_v08_00_00_41_reco2.root')['nuselection'][tree]
     elif (loadfakedata == 2):
         ur1data = uproot.open(ls.ntuple_path+'fakedata/prod_uboone_nu2020_fakedata_set2_run1_reco2_v08_00_00_41_reco2.root')['nuselection'][tree]
-<<<<<<< HEAD
-=======
     elif (loadfakedata == 3):
         ur1data = uproot.open(ls.ntuple_path+'fakedata/prod_uboone_nu2020_fakedata_set3_run1_reco2_v08_00_00_41_reco2.root')['nuselection'][tree]
->>>>>>> be4c8a0c
     ur1ext = uproot.open(ls.ntuple_path+ls.RUN1+R1EXT+ls.APPEND+".root")[fold][tree]
     ur1dirt = uproot.open(ls.ntuple_path+ls.RUN1+R1DRT+ls.APPEND+".root")[fold][tree]
     ur1lee = uproot.open(ls.ntuple_path+ls.RUN1+R1NUE+ls.APPEND+".root")[fold][tree]
@@ -1011,7 +1005,6 @@
         for label, bkg_query in zip(LABELSZP, nue_booster.bkg_queries):
             with open(ls.pickle_path+'booster_%s_0304_extnumi_vx.pickle' % label, 'rb') as booster_file:
                 booster = pickle.load(booster_file)
-<<<<<<< HEAD
                 for df in df_v:
                     df[label+"_score"] = booster.predict(
                         xgb.DMatrix(df[TRAINVARZP]),
@@ -1035,57 +1028,14 @@
 
                 
     Npre = float(data.shape[0])
-    data = data.drop_duplicates(subset=['run','evt'],keep='last')
+    data = data.drop_duplicates(subset=['run','evt'],keep='last') # keep last since the recovery samples are added at the end
     Npos = float(data.shape[0])
     print ('fraction of data surviving duplicate removal : %.02f'%(Npos/Npre))
 
     Npre = float(ext.shape[0])
-    ext = ext.drop_duplicates(subset=['run','evt'],keep='last')
+    ext = ext.drop_duplicates(subset=['run','evt'],keep='last') # keep last since the recovery samples are added at the end
     Npos = float(ext.shape[0])
     print ('fraction of ext surviving duplicate removal : %.02f'%(Npos/Npre))
-=======
-                mc[label+"_score"] = booster.predict(
-                    xgb.DMatrix(mc[TRAINVARZP]),
-                    ntree_limit=booster.best_iteration)
-                nue[label+"_score"] = booster.predict(
-                    xgb.DMatrix(nue[TRAINVARZP]),
-                    ntree_limit=booster.best_iteration)
-                ext[label+"_score"] = booster.predict(
-                    xgb.DMatrix(ext[TRAINVARZP]),
-                    ntree_limit=booster.best_iteration)
-                data[label+"_score"] = booster.predict(
-                    xgb.DMatrix(data[TRAINVARZP]),
-                    ntree_limit=booster.best_iteration)
-                dirt[label+"_score"] = booster.predict(
-                    xgb.DMatrix(dirt[TRAINVARZP]),
-                    ntree_limit=booster.best_iteration)
-                lee[label+"_score"] = booster.predict(
-                    xgb.DMatrix(lee[TRAINVARZP]),
-                    ntree_limit=booster.best_iteration)
-                ncpi0[label+"_score"] = booster.predict(
-                    xgb.DMatrix(ncpi0[TRAINVARZP]),
-                    ntree_limit=booster.best_iteration)
-                ccpi0[label+"_score"] = booster.predict(
-                    xgb.DMatrix(ccpi0[TRAINVARZP]),
-                    ntree_limit=booster.best_iteration)
-                ccnopi[label+"_score"] = booster.predict(
-                    xgb.DMatrix(ccnopi[TRAINVARZP]),
-                    ntree_limit=booster.best_iteration)
-                cccpi[label+"_score"] = booster.predict(
-                    xgb.DMatrix(cccpi[TRAINVARZP]),
-                    ntree_limit=booster.best_iteration)
-                ncnopi[label+"_score"] = booster.predict(
-                    xgb.DMatrix(ncnopi[TRAINVARZP]),
-                    ntree_limit=booster.best_iteration)
-                nccpi[label+"_score"] = booster.predict(
-                    xgb.DMatrix(nccpi[TRAINVARZP]),
-                    ntree_limit=booster.best_iteration)
-
-    Npre = float(data.shape[0])
-    data = data.drop_duplicates(subset=['reco_e'],keep='first')
-    Npos = float(data.shape[0])
-    print ('fraction of data surviving duplicate removal : %.02f'%(Npos/Npre))
->>>>>>> be4c8a0c
 
     samples = {
     "mc": mc,
@@ -1162,13 +1112,10 @@
         1: (4.06E+20, 32139256),
         2: (1.00E+01, 1),
         3: (3.91E+20, 44266555), },
-<<<<<<< HEAD
-=======
     "fakeset3" : {
         1: (4.02E+20, 32139256),
         2: (1.00E+01, 1),
         3: (3.72E+20, 44266555), },
->>>>>>> be4c8a0c
 }
 
 pot_mc_samples = {}
