--- conflicted
+++ resolved
@@ -17,7 +17,6 @@
 
 USEBDT = True
 
-<<<<<<< HEAD
 def get_elm_from_vec_idx(myvec,idx,defval=9999.):
     #print('get elm')
     #print(myvec)
@@ -283,8 +282,6 @@
     df["trk2_energy_cali"] = 0.001 * df["trk2_energy"] * df["shr_energy_tot_cali"] / df["shr_energy_tot"]
     df.loc[trk2srtshr, 'shr_energy_tot_cali'] = df["shr_energy_tot_cali"]+df["trk2_energy_cali"]
     
-def load_data_run123(which_sideband='pi0', return_plotter=True, pi0scaling=0,loadpi0variables=False):
-=======
 def load_data_run123(which_sideband='pi0', return_plotter=True, 
                      pi0scaling=0,
                      USEBDT=True,
@@ -292,7 +289,6 @@
                      loadfakedata=0,
                      loadshowervariables=True):
 
->>>>>>> 630dcd22
     fold = ls.fold
     tree = "NeutrinoSelectionFilter"
 
@@ -367,19 +363,11 @@
     ur1ncnopi = uproot.open(ls.ntuple_path+ls.RUN1+R1NCNOPI+ls.APPEND+".root")[fold][tree]
     ur1nccpi = uproot.open(ls.ntuple_path+ls.RUN1+R1NCCPI+ls.APPEND+".root")[fold][tree]
     
-<<<<<<< HEAD
-    R123_TWO_SHOWERS_SIDEBAND_BNB = 'neutrinoselection_filt_1e_2showers_sideband_skimmed_extended_v42'
-    R123_NP_FAR_SIDEBAND_BNB = 'neutrinoselection_filt_1enp_far_sideband_skimmed_extended_v42'
-    R123_NP_RECOVERY_BNB = 'bnb_recovery'
-    #ur123data_two_showers_sidebands = uproot.open(ls.ntuple_path+'farsidebands/'+R123_TWO_SHOWERS_SIDEBAND_BNB+".root")['nuselection'][tree]
-=======
     R123_TWO_SHOWERS_SIDEBAND_BNB = 'neutrinoselection_filt_1e_2showers_sideband_skimmed_ALL'
     R123_NP_FAR_SIDEBAND_BNB = 'neutrinoselection_filt_1enp_far_sideband_skimmed_extended_v42_ALL'
     #R123_NP_FAR_SIDEBAND_BNB = 'neutrinoselection_filt_1enp_far_sideband_skimmed_ALL'
     R123_0P_FAR_SIDEBAND_BNB = 'neutrinoselection_filt_1e0p_far_sideband_skimmed_ALL'
-    
-    ur123data_two_showers_sidebands = uproot.open(ls.ntuple_path+'farsidebands/'+R123_TWO_SHOWERS_SIDEBAND_BNB+".root")['nuselection'][tree]
->>>>>>> 630dcd22
+    R123_NP_RECOVERY_BNB = 'bnb_recovery'
     
     ur1data_two_showers_sidebands = uproot.open(ls.ntuple_path+'farsidebands/run1_'+R123_TWO_SHOWERS_SIDEBAND_BNB+".root")['nuselection'][tree]
     ur2data_two_showers_sidebands = uproot.open(ls.ntuple_path+'farsidebands/run2_'+R123_TWO_SHOWERS_SIDEBAND_BNB+".root")['nuselection'][tree]
@@ -388,13 +376,10 @@
     ur1data_np_far_sidebands = uproot.open(ls.ntuple_path+'farsidebands/run1_'+R123_NP_FAR_SIDEBAND_BNB+".root")['nuselection'][tree]
     ur2data_np_far_sidebands = uproot.open(ls.ntuple_path+'farsidebands/run2_'+R123_NP_FAR_SIDEBAND_BNB+".root")['nuselection'][tree]
     ur3data_np_far_sidebands = uproot.open(ls.ntuple_path+'farsidebands/run3_'+R123_NP_FAR_SIDEBAND_BNB+".root")['nuselection'][tree]
-<<<<<<< HEAD
     
     ur1data_np_recovery_sidebands = uproot.open(ls.ntuple_path+'farsidebands/run1_'+R123_NP_RECOVERY_BNB+".root")['nuselection'][tree]
     ur2data_np_recovery_sidebands = uproot.open(ls.ntuple_path+'farsidebands/run2_'+R123_NP_RECOVERY_BNB+".root")['nuselection'][tree]
     ur3data_np_recovery_sidebands = uproot.open(ls.ntuple_path+'farsidebands/run3_'+R123_NP_RECOVERY_BNB+".root")['nuselection'][tree]
-    
-=======
 
     ur1data_0p_far_sidebands = uproot.open(ls.ntuple_path+'farsidebands/run1_'+R123_0P_FAR_SIDEBAND_BNB+".root")['nuselection'][tree]
     ur2data_0p_far_sidebands = uproot.open(ls.ntuple_path+'farsidebands/run2_'+R123_0P_FAR_SIDEBAND_BNB+".root")['nuselection'][tree]
@@ -406,11 +391,9 @@
         ur2data_numu_sidebands = uproot.open(ls.ntuple_path+'farsidebands/run3_'+R123_NUMU_SIDEBAND_BNB+".root")['nuselection'][tree]
         ur3data_numu_sidebands = uproot.open(ls.ntuple_path+'farsidebands/run2_'+R123_NUMU_SIDEBAND_BNB+".root")['nuselection'][tree]
 
->>>>>>> 630dcd22
     variables = [
          "nu_pdg", 
         "slpdg", "trk_score_v", "backtracked_pdg", # modified from shr_score_v
-<<<<<<< HEAD
         "shr_pfp_id_v", "category",
         "shr_tkfit_dedx_U","shr_tkfit_dedx_V","shr_tkfit_dedx_Y",
         "shr_tkfit_gap10_dedx_U","shr_tkfit_gap10_dedx_V","shr_tkfit_gap10_dedx_Y",
@@ -418,11 +401,6 @@
         "shr_energy_tot", 
         "trk_energy_tot", "shr_hits_tot", "ccnc", "trk_chipr",
         "trk_bkt_pdg", "hits_ratio", "n_tracks_contained", 
-=======
-        "category",
-        #"shr_energy_tot", 
-        "ccnc",
->>>>>>> 630dcd22
         "crtveto","crthitpe","_closestNuCosmicDist",
         "NeutrinoEnergy0","NeutrinoEnergy1","NeutrinoEnergy2",
         #"run","sub","evt",
@@ -442,7 +420,6 @@
         "pi0_e", "evnunhits", "nslice", "interaction",
         "slclustfrac", "reco_nu_vtx_x", "reco_nu_vtx_y", "reco_nu_vtx_z",
         "trk_sce_start_x_v","trk_sce_start_y_v","trk_sce_start_z_v",
-<<<<<<< HEAD
         "trk_sce_end_x_v","trk_sce_end_y_v","trk_sce_end_z_v","shr_id",
         "shrMCSMom","DeltaRMS2h","shrPCA1CMed_5cm","CylFrac2h_1cm",
         "trk_hits_tot", "trk_hits_u_tot", "trk_hits_v_tot", "trk_hits_y_tot",
@@ -458,11 +435,6 @@
         "shr_tkfit_dedx_nhits_u_v","shr_tkfit_dedx_nhits_v_v","shr_tkfit_dedx_nhits_y_v",
         "trk2shrhitdist2","trk1trk2hitdist2","shr1shr2moliereavg","shr1trk1moliereavg","shr1trk2moliereavg",
         "trk2_id","shr2_id","trk_hits_2nd","shr_hits_2nd"
-=======
-        "trk_sce_end_x_v","trk_sce_end_y_v","trk_sce_end_z_v",
-        "trk_start_x_v","trk_start_z_v","trk_start_z_v",
-        "topological_score"
->>>>>>> 630dcd22
     ]
 
     variables.remove("_closestNuCosmicDist")
@@ -537,15 +509,11 @@
     
     r3data_two_showers_sidebands = ur3data_two_showers_sidebands.pandas.df(variables, flatten=False)
     r3data_np_far_sidebands = ur3data_np_far_sidebands.pandas.df(variables, flatten=False)
-<<<<<<< HEAD
     r3data_np_recovery_sidebands = ur3data_np_recovery_sidebands.pandas.df(variables, flatten=False)
-    
-=======
     r3data_0p_far_sidebands = ur3data_0p_far_sidebands.pandas.df(variables, flatten=False)
     if (loadshowervariables == False):
         r3data_numu_sidebands   = ur3data_numu_sidebands.pandas.df(variables, flatten=False)
         
->>>>>>> 630dcd22
     r3lee["is_signal"] = r3lee["category"] == 11
     r3data["is_signal"] = r3data["category"] == 11
     r3nue["is_signal"] = r3nue["category"] == 11
@@ -564,109 +532,32 @@
     
     r3data_two_showers_sidebands["is_signal"] = r3data_two_showers_sidebands["category"] == 11
     r3data_np_far_sidebands["is_signal"] = r3data_np_far_sidebands["category"] == 11
-<<<<<<< HEAD
     r3data_np_recovery_sidebands["is_signal"] = r3data_np_recovery_sidebands["category"] == 11
-    
-    r3_datasets = [r3lee, r3data, r3nue, r3mc, r3dirt, r3ext, r3ncpi0, r3ccpi0, r3ccnopi, r3cccpi, r3ncnopi, r3nccpi, r3lee, r3lee, r3lee, r3data_two_showers_sidebands, r3data_np_far_sidebands, r3data_np_recovery_sidebands]
-=======
     r3data_0p_far_sidebands["is_signal"] = r3data_0p_far_sidebands["category"] == 11
     if (loadshowervariables == False):
         r3data_numu_sidebands["is_signal"]   = r3data_numu_sidebands["category"] == 11
     
-    r3_datasets = [r3lee, r3data, r3nue, r3mc, r3dirt, r3ext, r3ncpi0, r3ccpi0, r3ccnopi, r3cccpi, r3ncnopi, r3nccpi, r3lee, r3lee, r3lee, r3data_two_showers_sidebands, r3data_np_far_sidebands, r3data_0p_far_sidebands]
+    r3_datasets = [r3lee, r3data, r3nue, r3mc, r3dirt, r3ext, r3ncpi0, r3ccpi0, r3ccnopi, r3cccpi, r3ncnopi, r3nccpi, r3lee, r3lee, r3lee, r3data_two_showers_sidebands, r3data_np_far_sidebands, r3data_np_recovery_sidebands, r3data_0p_far_sidebands]
     if (loadshowervariables == False):
         r3_datasets += [r3data_numu_sidebands]
         
->>>>>>> 630dcd22
     for r3_dataset in r3_datasets:
         r3_dataset['run1'] = np.zeros(len(r3_dataset), dtype=bool)
         r3_dataset['run2'] = np.zeros(len(r3_dataset), dtype=bool)
         r3_dataset['run3'] = np.ones(len(r3_dataset), dtype=bool)
         r3_dataset['run12'] = np.zeros(len(r3_dataset), dtype=bool)
         
-<<<<<<< HEAD
-    uproot_v = [ur3lee,ur3mc,ur3ncpi0,ur3ccpi0,ur3ccnopi,ur3cccpi,ur3ncnopi,ur3nccpi,ur3nue,ur3ext,ur3data,ur3dirt, ur3data_two_showers_sidebands, ur3data_np_far_sidebands,ur3data_np_recovery_sidebands]
-    df_v = [r3lee,r3mc,r3ncpi0,r3ccpi0,r3ccnopi,r3cccpi,r3ncnopi,r3nccpi,r3nue,r3ext,r3data,r3dirt, r3data_two_showers_sidebands, r3data_np_far_sidebands, r3data_np_recovery_sidebands]
-    for i,df in enumerate(df_v):
-        print(i)
-        up = uproot_v[i]
-        process_uproot(up,df)
-=======
-    uproot_v = [ur3lee,ur3mc,ur3ncpi0,ur3ccpi0,ur3ccnopi,ur3cccpi,ur3ncnopi,ur3nccpi,ur3nue,ur3ext,ur3data,ur3dirt, ur3data_two_showers_sidebands, ur3data_np_far_sidebands, ur3data_0p_far_sidebands]
+    uproot_v = [ur3lee,ur3mc,ur3ncpi0,ur3ccpi0,ur3ccnopi,ur3cccpi,ur3ncnopi,ur3nccpi,ur3nue,ur3ext,ur3data,ur3dirt, ur3data_two_showers_sidebands, ur3data_np_far_sidebands, ur3data_np_recovery_sidebands, ur3data_0p_far_sidebands]
     if (loadshowervariables == False):
         uproot_v += [ur3data_numu_sidebands]
-    df_v = [r3lee,r3mc,r3ncpi0,r3ccpi0,r3ccnopi,r3cccpi,r3ncnopi,r3nccpi,r3nue,r3ext,r3data,r3dirt, r3data_two_showers_sidebands, r3data_np_far_sidebands, r3data_0p_far_sidebands]
+    df_v = [r3lee,r3mc,r3ncpi0,r3ccpi0,r3ccnopi,r3cccpi,r3ncnopi,r3nccpi,r3nue,r3ext,r3data,r3dirt, r3data_two_showers_sidebands, r3data_np_far_sidebands, r3data_np_recovery_sidebands, r3data_0p_far_sidebands]
     if (loadshowervariables == False):
         df_v += [r3data_numu_sidebands]
 
     if (loadshowervariables == True):        
         for i,df in enumerate(df_v):
             up = uproot_v[i]
-            trk_llr_pid_v = up.array('trk_llr_pid_score_v')
-            trk_calo_energy_y_v = up.array('trk_calo_energy_y_v')
-            trk_energy_proton_v = up.array('trk_energy_proton_v')
-            #shr_moliere_avg_v = up.array('shr_moliere_avg_v')
-            trk_id = up.array('trk_id')-1 # I think we need this -1 to get the right result
-            shr_id = up.array('shr_id')-1 # I think we need this -1 to get the right result
-            trk_llr_pid_v_sel = awkward.fromiter([pidv[tid] if tid<len(pidv) else 9999. for pidv,tid in zip(trk_llr_pid_v,trk_id)])
-            trk_calo_energy_y_sel = awkward.fromiter([pidv[tid] if tid<len(pidv) else 9999. for pidv,tid in zip(trk_calo_energy_y_v,trk_id)])
-            trk_energy_proton_sel = awkward.fromiter([pidv[tid] if tid<len(pidv) else 9999. for pidv,tid in zip(trk_energy_proton_v,trk_id)])
-            #shr_moliere_avg_sel = awkward.fromiter([pidv[tid] if tid<len(pidv) else 9999. for pidv,tid in zip(shr_moliere_avg_v,shr_id)])
-            df['trkpid'] = trk_llr_pid_v_sel
-            df['trackcaloenergy'] = trk_calo_energy_y_sel
-            df['protonenergy'] = trk_energy_proton_sel
-            #df['shrmoliereavg'] = shr_moliere_avg_sel
-            trk_sce_start_x_v = up.array('trk_sce_start_x_v')
-            trk_sce_start_y_v = up.array('trk_sce_start_y_v')
-            trk_sce_start_z_v = up.array('trk_sce_start_z_v')
-            trk_sce_end_x_v = up.array('trk_sce_end_x_v')
-            trk_sce_end_y_v = up.array('trk_sce_end_y_v')
-            trk_sce_end_z_v = up.array('trk_sce_end_z_v')
-            trk_sce_start_x_v_sel = awkward.fromiter([pidv[tid] if tid<len(pidv) else -9999. for pidv,tid in zip(trk_sce_start_x_v,shr_id)])
-            trk_sce_start_y_v_sel = awkward.fromiter([pidv[tid] if tid<len(pidv) else -9999. for pidv,tid in zip(trk_sce_start_y_v,shr_id)])
-            trk_sce_start_z_v_sel = awkward.fromiter([pidv[tid] if tid<len(pidv) else -9999. for pidv,tid in zip(trk_sce_start_z_v,shr_id)])
-            trk_sce_end_x_v_sel = awkward.fromiter([pidv[tid] if tid<len(pidv) else -9999. for pidv,tid in zip(trk_sce_end_x_v,shr_id)])
-            trk_sce_end_y_v_sel = awkward.fromiter([pidv[tid] if tid<len(pidv) else -9999. for pidv,tid in zip(trk_sce_end_y_v,shr_id)])
-            trk_sce_end_z_v_sel = awkward.fromiter([pidv[tid] if tid<len(pidv) else -9999. for pidv,tid in zip(trk_sce_end_z_v,shr_id)])
-            df['shr_trk_sce_start_x'] = trk_sce_start_x_v_sel
-            df['shr_trk_sce_start_y'] = trk_sce_start_y_v_sel
-            df['shr_trk_sce_start_z'] = trk_sce_start_z_v_sel
-            df['shr_trk_sce_end_x'] = trk_sce_end_x_v_sel
-            df['shr_trk_sce_end_y'] = trk_sce_end_y_v_sel
-            df['shr_trk_sce_end_z'] = trk_sce_end_z_v_sel
-            df['shr_trk_len'] = np.sqrt( (df['shr_trk_sce_start_x']-df['shr_trk_sce_end_x'])**2 + (df['shr_trk_sce_start_y']-df['shr_trk_sce_end_y'])**2 + (df['shr_trk_sce_start_z']-df['shr_trk_sce_end_z'])**2 )
-            df['mevcm'] = 1000 * df['shr_energy_tot_cali'] / df['shr_trk_len']
-            #
-            trk_score_v = up.array("trk_score_v")
-            pfnhits_v = up.array("pfnhits")
-            shr_energy_y_v = up.array("shr_energy_y_v")
-            shr_theta_v = up.array("shr_theta_v")
-            shr_phi_v   = up.array("shr_phi_v")
-            shr_start_x_v   = up.array("shr_start_x_v")
-            shr_start_y_v   = up.array("shr_start_y_v")
-            shr_start_z_v   = up.array("shr_start_z_v")
-            trk_start_x_v   = up.array("trk_start_x_v")
-            trk_start_y_v   = up.array("trk_start_y_v")
-            trk_start_z_v   = up.array("trk_start_z_v")
-            shr_mask = (trk_score_v<0.5)
-            df["shr1_nhits"] = awkward.fromiter([vec[vec.argsort()[-1]] if len(vec)>1 else -9999. for vec in pfnhits_v[shr_mask]])
-            df["shr2_nhits"] = awkward.fromiter([vec[vec.argsort()[-2]] if len(vec)>1 else -9999. for vec in pfnhits_v[shr_mask]])
-            df["shr1_energy"] = awkward.fromiter([vec[vid.argsort()[-1]] if len(vid)>1 else -9999. for vec,vid in zip(shr_energy_y_v[shr_mask],pfnhits_v[shr_mask])])
-            df["shr2_energy"] = awkward.fromiter([vec[vid.argsort()[-2]] if len(vid)>1 else -9999. for vec,vid in zip(shr_energy_y_v[shr_mask],pfnhits_v[shr_mask])])
-            df["shr1_theta"] = awkward.fromiter([vec[vid.argsort()[-1]] if len(vid)>1 else -9999. for vec,vid in zip(shr_theta_v[shr_mask],pfnhits_v[shr_mask])])
-            df["shr2_theta"] = awkward.fromiter([vec[vid.argsort()[-2]] if len(vid)>1 else -9999. for vec,vid in zip(shr_theta_v[shr_mask],pfnhits_v[shr_mask])])
-            df["shr1_phi"] = awkward.fromiter([vec[vid.argsort()[-1]] if len(vid)>1 else -9999. for vec,vid in zip(shr_phi_v[shr_mask],pfnhits_v[shr_mask])])
-            df["shr2_phi"] = awkward.fromiter([vec[vid.argsort()[-2]] if len(vid)>1 else -9999. for vec,vid in zip(shr_phi_v[shr_mask],pfnhits_v[shr_mask])])
-            df["shr1_start_x"] = awkward.fromiter([vec[vid.argsort()[-1]] if len(vid)>1 else -9999. for vec,vid in zip(shr_start_x_v[shr_mask],pfnhits_v[shr_mask])])
-            df["shr2_start_x"] = awkward.fromiter([vec[vid.argsort()[-2]] if len(vid)>1 else -9999. for vec,vid in zip(shr_start_x_v[shr_mask],pfnhits_v[shr_mask])])
-            df["shr1_start_y"] = awkward.fromiter([vec[vid.argsort()[-1]] if len(vid)>1 else -9999. for vec,vid in zip(shr_start_y_v[shr_mask],pfnhits_v[shr_mask])])
-            df["shr2_start_y"] = awkward.fromiter([vec[vid.argsort()[-2]] if len(vid)>1 else -9999. for vec,vid in zip(shr_start_y_v[shr_mask],pfnhits_v[shr_mask])])
-            df["shr1_start_z"] = awkward.fromiter([vec[vid.argsort()[-1]] if len(vid)>1 else -9999. for vec,vid in zip(shr_start_z_v[shr_mask],pfnhits_v[shr_mask])])
-            df["shr2_start_z"] = awkward.fromiter([vec[vid.argsort()[-2]] if len(vid)>1 else -9999. for vec,vid in zip(shr_start_z_v[shr_mask],pfnhits_v[shr_mask])])
-            df["trk_start_x"] = awkward.fromiter([pidv[tid] if tid<len(pidv) else 9999. for pidv,tid in zip(trk_start_x_v,trk_id)])
-            df["trk_start_y"] = awkward.fromiter([pidv[tid] if tid<len(pidv) else 9999. for pidv,tid in zip(trk_start_y_v,trk_id)])
-            df["trk_start_z"] = awkward.fromiter([pidv[tid] if tid<len(pidv) else 9999. for pidv,tid in zip(trk_start_z_v,trk_id)])
->>>>>>> 630dcd22
+            process_uproot(up,df)
 
     if (USEBDT == True):
         dfcsv = pd.read_csv(ls.ntuple_path+ls.RUN3+"ccpi0nontrainevents.csv")
@@ -694,15 +585,10 @@
 
     r1data_two_showers_sidebands = ur1data_two_showers_sidebands.pandas.df(variables, flatten=False)
     r1data_np_far_sidebands = ur1data_np_far_sidebands.pandas.df(variables, flatten=False)
-<<<<<<< HEAD
     r1data_np_recovery_sidebands = ur1data_np_recovery_sidebands.pandas.df(variables, flatten=False)
-    #r123data_two_showers_sidebands = ur123data_two_showers_sidebands.pandas.df(variables, flatten=False)
-=======
-    r123data_two_showers_sidebands = ur123data_two_showers_sidebands.pandas.df(variables, flatten=False)
     r1data_0p_far_sidebands = ur1data_0p_far_sidebands.pandas.df(variables, flatten=False)
     if (loadshowervariables == False):
         r1data_numu_sidebands = ur1data_numu_sidebands.pandas.df(variables, flatten=False)
->>>>>>> 630dcd22
 
     r1lee["is_signal"] = r1lee["category"] == 11
     r1data["is_signal"] = r1data["category"] == 11
@@ -720,111 +606,34 @@
     r1lee.loc[r1lee['category'] == 10, 'category'] = 111
     r1lee.loc[r1lee['category'] == 11, 'category'] = 111
 
-    #r123data_two_showers_sidebands["is_signal"] = r123data_two_showers_sidebands["category"] == 11
     r1data_two_showers_sidebands["is_signal"] = r1data_two_showers_sidebands["category"] == 11
     r1data_np_far_sidebands["is_signal"] = r1data_np_far_sidebands["category"] == 11
-<<<<<<< HEAD
     r1data_np_recovery_sidebands["is_signal"] = r1data_np_recovery_sidebands["category"] == 11
-    
-    r1_datasets = [r1lee, r1data, r1nue, r1mc, r1dirt, r1ext, r1ncpi0, r1ccpi0, r1ccnopi, r1cccpi, r1ncnopi, r1nccpi, r1lee, r1data_two_showers_sidebands, r1data_np_far_sidebands, r1data_np_recovery_sidebands]#r123data_two_showers_sidebands,
-=======
     r1data_0p_far_sidebands["is_signal"] = r1data_0p_far_sidebands["category"] == 11
     if (loadshowervariables == False):
         r1data_numu_sidebands["is_signal"]   = r1data_numu_sidebands["category"] == 11
     
-    r1_datasets = [r1lee, r1data, r1nue, r1mc, r1dirt, r1ext, r1ncpi0, r1ccpi0, r1ccnopi, r1cccpi, r1ncnopi, r1nccpi, r1lee, r123data_two_showers_sidebands, r1data_two_showers_sidebands, r1data_np_far_sidebands, r1data_0p_far_sidebands]
+    r1_datasets = [r1lee, r1data, r1nue, r1mc, r1dirt, r1ext, r1ncpi0, r1ccpi0, r1ccnopi, r1cccpi, r1ncnopi, r1nccpi, r1lee, r1data_two_showers_sidebands, r1data_np_far_sidebands, r1data_np_recovery_sidebands, r1data_0p_far_sidebands]
     if (loadshowervariables == False):
         r1_datasets += [r1data_numu_sidebands]
->>>>>>> 630dcd22
     for r1_dataset in r1_datasets:
         r1_dataset['run1'] = np.ones(len(r1_dataset), dtype=bool)
         r1_dataset['run2'] = np.zeros(len(r1_dataset), dtype=bool)
         r1_dataset['run3'] = np.zeros(len(r1_dataset), dtype=bool)
         r1_dataset['run12'] = np.ones(len(r1_dataset), dtype=bool)
     
-<<<<<<< HEAD
-    uproot_v = [ur1lee,ur1mc,ur1ncpi0,ur1ccpi0,ur1ccnopi,ur1cccpi,ur1ncnopi,ur1nccpi,ur1nue,ur1ext,ur1data,ur1dirt, ur1data_two_showers_sidebands, ur1data_np_far_sidebands, ur1data_np_recovery_sidebands]#ur123data_two_showers_sidebands,
-    df_v = [r1lee,r1mc,r1ncpi0,r1ccpi0,r1ccnopi,r1cccpi,r1ncnopi,r1nccpi,r1nue,r1ext,r1data,r1dirt, r1data_two_showers_sidebands, r1data_np_far_sidebands, r1data_np_recovery_sidebands]#r123data_two_showers_sidebands,
-    for i,df in enumerate(df_v):
-        up = uproot_v[i]
-        process_uproot(up,df)
-=======
-    uproot_v = [ur1lee,ur1mc,ur1ncpi0,ur1ccpi0,ur1ccnopi,ur1cccpi,ur1ncnopi,ur1nccpi,ur1nue,ur1ext,ur1data,ur1dirt, ur123data_two_showers_sidebands, ur1data_two_showers_sidebands, ur1data_np_far_sidebands,  ur1data_0p_far_sidebands]
+    uproot_v = [ur1lee,ur1mc,ur1ncpi0,ur1ccpi0,ur1ccnopi,ur1cccpi,ur1ncnopi,ur1nccpi,ur1nue,ur1ext,ur1data,ur1dirt, ur1data_two_showers_sidebands, ur1data_np_far_sidebands, ur1data_np_recovery_sidebands, ur1data_0p_far_sidebands]
     if (loadshowervariables == False):
         uproot_v += [ur1data_numu_sidebands]
         
-    df_v = [r1lee,r1mc,r1ncpi0,r1ccpi0,r1ccnopi,r1cccpi,r1ncnopi,r1nccpi,r1nue,r1ext,r1data,r1dirt, r123data_two_showers_sidebands, r1data_two_showers_sidebands, r1data_np_far_sidebands, r1data_0p_far_sidebands]
+    df_v = [r1lee,r1mc,r1ncpi0,r1ccpi0,r1ccnopi,r1cccpi,r1ncnopi,r1nccpi,r1nue,r1ext,r1data,r1dirt, r1data_two_showers_sidebands, r1data_np_far_sidebands, r1data_np_recovery_sidebands, r1data_0p_far_sidebands]
     if (loadshowervariables == False):
         df_v += [r1data_numu_sidebands]
 
     if (loadshowervariables == True):
         for i,df in enumerate(df_v):
             up = uproot_v[i]
-            trk_llr_pid_v = up.array('trk_llr_pid_score_v')
-            trk_calo_energy_y_v = up.array('trk_calo_energy_y_v')
-            trk_energy_proton_v = up.array('trk_energy_proton_v')
-            #shr_moliere_avg_v = up.array('shr_moliere_avg_v')
-            trk_id = up.array('trk_id')-1 # I think we need this -1 to get the right result
-            shr_id = up.array('shr_id')-1 # I think we need this -1 to get the right result
-            trk_llr_pid_v_sel = awkward.fromiter([pidv[tid] if tid<len(pidv) else 9999. for pidv,tid in zip(trk_llr_pid_v,trk_id)])
-            trk_calo_energy_y_sel = awkward.fromiter([pidv[tid] if tid<len(pidv) else 9999. for pidv,tid in zip(trk_calo_energy_y_v,trk_id)])
-            trk_energy_proton_sel = awkward.fromiter([pidv[tid] if tid<len(pidv) else 9999. for pidv,tid in zip(trk_energy_proton_v,trk_id)])
-            #shr_moliere_avg_sel = awkward.fromiter([pidv[tid] if tid<len(pidv) else 9999. for pidv,tid in zip(shr_moliere_avg_v,shr_id)])
-            df['trkpid'] = trk_llr_pid_v_sel
-            df['trackcaloenergy'] = trk_calo_energy_y_sel
-            df['protonenergy'] = trk_energy_proton_sel
-            #df['shrmoliereavg'] = shr_moliere_avg_sel
-            trk_sce_start_x_v = up.array('trk_sce_start_x_v')
-            trk_sce_start_y_v = up.array('trk_sce_start_y_v')
-            trk_sce_start_z_v = up.array('trk_sce_start_z_v')
-            trk_sce_end_x_v = up.array('trk_sce_end_x_v')
-            trk_sce_end_y_v = up.array('trk_sce_end_y_v')
-            trk_sce_end_z_v = up.array('trk_sce_end_z_v')
-            trk_sce_start_x_v_sel = awkward.fromiter([pidv[tid] if tid<len(pidv) else -9999. for pidv,tid in zip(trk_sce_start_x_v,shr_id)])
-            trk_sce_start_y_v_sel = awkward.fromiter([pidv[tid] if tid<len(pidv) else -9999. for pidv,tid in zip(trk_sce_start_y_v,shr_id)])
-            trk_sce_start_z_v_sel = awkward.fromiter([pidv[tid] if tid<len(pidv) else -9999. for pidv,tid in zip(trk_sce_start_z_v,shr_id)])
-            trk_sce_end_x_v_sel = awkward.fromiter([pidv[tid] if tid<len(pidv) else -9999. for pidv,tid in zip(trk_sce_end_x_v,shr_id)])
-            trk_sce_end_y_v_sel = awkward.fromiter([pidv[tid] if tid<len(pidv) else -9999. for pidv,tid in zip(trk_sce_end_y_v,shr_id)])
-            trk_sce_end_z_v_sel = awkward.fromiter([pidv[tid] if tid<len(pidv) else -9999. for pidv,tid in zip(trk_sce_end_z_v,shr_id)])
-            df['shr_trk_sce_start_x'] = trk_sce_start_x_v_sel
-            df['shr_trk_sce_start_y'] = trk_sce_start_y_v_sel
-            df['shr_trk_sce_start_z'] = trk_sce_start_z_v_sel
-            df['shr_trk_sce_end_x'] = trk_sce_end_x_v_sel
-            df['shr_trk_sce_end_y'] = trk_sce_end_y_v_sel
-            df['shr_trk_sce_end_z'] = trk_sce_end_z_v_sel
-            df['shr_trk_len'] = np.sqrt( (df['shr_trk_sce_start_x']-df['shr_trk_sce_end_x'])**2 + (df['shr_trk_sce_start_y']-df['shr_trk_sce_end_y'])**2 + (df['shr_trk_sce_start_z']-df['shr_trk_sce_end_z'])**2 )
-            df['mevcm'] = 1000 * df['shr_energy_tot_cali'] / df['shr_trk_len']
-            #
-            trk_score_v = up.array("trk_score_v")
-            pfnhits_v = up.array("pfnhits")
-            shr_energy_y_v = up.array("shr_energy_y_v")
-            shr_theta_v = up.array("shr_theta_v")
-            shr_phi_v   = up.array("shr_phi_v")
-            shr_start_x_v   = up.array("shr_start_x_v")
-            shr_start_y_v   = up.array("shr_start_y_v")
-            shr_start_z_v   = up.array("shr_start_z_v")
-            trk_start_x_v   = up.array("trk_start_x_v")
-            trk_start_y_v   = up.array("trk_start_y_v")
-            trk_start_z_v   = up.array("trk_start_z_v")
-            shr_mask = (trk_score_v<0.5)
-            df["shr1_nhits"] = awkward.fromiter([vec[vec.argsort()[-1]] if len(vec)>1 else -9999. for vec in pfnhits_v[shr_mask]])
-            df["shr2_nhits"] = awkward.fromiter([vec[vec.argsort()[-2]] if len(vec)>1 else -9999. for vec in pfnhits_v[shr_mask]])
-            df["shr1_energy"] = awkward.fromiter([vec[vid.argsort()[-1]] if len(vid)>1 else -9999. for vec,vid in zip(shr_energy_y_v[shr_mask],pfnhits_v[shr_mask])])
-            df["shr2_energy"] = awkward.fromiter([vec[vid.argsort()[-2]] if len(vid)>1 else -9999. for vec,vid in zip(shr_energy_y_v[shr_mask],pfnhits_v[shr_mask])])
-            df["shr1_theta"] = awkward.fromiter([vec[vid.argsort()[-1]] if len(vid)>1 else -9999. for vec,vid in zip(shr_theta_v[shr_mask],pfnhits_v[shr_mask])])
-            df["shr2_theta"] = awkward.fromiter([vec[vid.argsort()[-2]] if len(vid)>1 else -9999. for vec,vid in zip(shr_theta_v[shr_mask],pfnhits_v[shr_mask])])
-            df["shr1_phi"] = awkward.fromiter([vec[vid.argsort()[-1]] if len(vid)>1 else -9999. for vec,vid in zip(shr_phi_v[shr_mask],pfnhits_v[shr_mask])])
-            df["shr2_phi"] = awkward.fromiter([vec[vid.argsort()[-2]] if len(vid)>1 else -9999. for vec,vid in zip(shr_phi_v[shr_mask],pfnhits_v[shr_mask])])
-            df["shr1_start_x"] = awkward.fromiter([vec[vid.argsort()[-1]] if len(vid)>1 else -9999. for vec,vid in zip(shr_start_x_v[shr_mask],pfnhits_v[shr_mask])])
-            df["shr2_start_x"] = awkward.fromiter([vec[vid.argsort()[-2]] if len(vid)>1 else -9999. for vec,vid in zip(shr_start_x_v[shr_mask],pfnhits_v[shr_mask])])
-            df["shr1_start_y"] = awkward.fromiter([vec[vid.argsort()[-1]] if len(vid)>1 else -9999. for vec,vid in zip(shr_start_y_v[shr_mask],pfnhits_v[shr_mask])])
-            df["shr2_start_y"] = awkward.fromiter([vec[vid.argsort()[-2]] if len(vid)>1 else -9999. for vec,vid in zip(shr_start_y_v[shr_mask],pfnhits_v[shr_mask])])
-            df["shr1_start_z"] = awkward.fromiter([vec[vid.argsort()[-1]] if len(vid)>1 else -9999. for vec,vid in zip(shr_start_z_v[shr_mask],pfnhits_v[shr_mask])])
-            df["shr2_start_z"] = awkward.fromiter([vec[vid.argsort()[-2]] if len(vid)>1 else -9999. for vec,vid in zip(shr_start_z_v[shr_mask],pfnhits_v[shr_mask])])
-            df["trk_start_x"] = awkward.fromiter([pidv[tid] if tid<len(pidv) else 9999. for pidv,tid in zip(trk_start_x_v,trk_id)])
-            df["trk_start_y"] = awkward.fromiter([pidv[tid] if tid<len(pidv) else 9999. for pidv,tid in zip(trk_start_y_v,trk_id)])
-            df["trk_start_z"] = awkward.fromiter([pidv[tid] if tid<len(pidv) else 9999. for pidv,tid in zip(trk_start_z_v,trk_id)])
->>>>>>> 630dcd22
+            process_uproot(up,df)
 
 
     r2nue = ur2nue.pandas.df(variables + WEIGHTS, flatten=False)
@@ -834,15 +643,11 @@
     
     r2data_two_showers_sidebands = ur2data_two_showers_sidebands.pandas.df(variables, flatten=False)
     r2data_np_far_sidebands = ur2data_np_far_sidebands.pandas.df(variables, flatten=False)
-<<<<<<< HEAD
     r2data_np_recovery_sidebands = ur2data_np_recovery_sidebands.pandas.df(variables, flatten=False)
-    
-=======
     r2data_0p_far_sidebands = ur2data_0p_far_sidebands.pandas.df(variables, flatten=False)
     if (loadshowervariables == False):
         r2data_numu_sidebands = ur2data_numu_sidebands.pandas.df(variables, flatten=False)
         
->>>>>>> 630dcd22
     r2lee["is_signal"] = r2lee["category"] == 11
     r2nue["is_signal"] = r2nue["category"] == 11
     r2mc["is_signal"] = r2mc["category"] == 11
@@ -853,20 +658,15 @@
     
     r2data_two_showers_sidebands["is_signal"] = r2data_two_showers_sidebands["category"] == 11
     r2data_np_far_sidebands["is_signal"] = r2data_np_far_sidebands["category"] == 11
-<<<<<<< HEAD
     r2data_np_recovery_sidebands["is_signal"] = r2data_np_recovery_sidebands["category"] == 11
-    
-    r2_datasets = [r2lee, r2nue, r2mc, r2ext, r2data_two_showers_sidebands, r2data_np_far_sidebands, r2data_np_recovery_sidebands]
-=======
     r2data_0p_far_sidebands["is_signal"] = r2data_0p_far_sidebands["category"] == 11
     if (loadshowervariables == False):
         r2data_numu_sidebands["is_signal"] = r2data_numu_sidebands["category"] == 11
     
-    r2_datasets = [r2lee, r2nue, r2mc, r2ext, r2data_two_showers_sidebands, r2data_np_far_sidebands, r2data_0p_far_sidebands]
+    r2_datasets = [r2lee, r2nue, r2mc, r2ext, r2data_two_showers_sidebands, r2data_np_far_sidebands, r2data_np_recovery_sidebands, r2data_0p_far_sidebands]
     if (loadshowervariables == False):
         r2_datasets += [r2data_numu_sidebands]
         
->>>>>>> 630dcd22
     for r2_dataset in r2_datasets:
         r2_dataset['run1'] = np.zeros(len(r2_dataset), dtype=bool)
         r2_dataset['run2'] = np.ones(len(r2_dataset), dtype=bool)
@@ -876,88 +676,17 @@
     for r_dataset in [r1ncpi0, r1ccpi0, r1ccnopi, r1cccpi, r1ncnopi, r1nccpi, r3ncpi0, r3ccpi0, r3ccnopi, r3cccpi, r3ncnopi, r3nccpi]:
         r_dataset['run2'] = np.ones(len(r_dataset), dtype=bool)
     
-<<<<<<< HEAD
-    uproot_v = [ur2lee,ur2mc,ur2nue, ur2ext, ur2data_two_showers_sidebands, ur2data_np_far_sidebands, ur2data_np_recovery_sidebands]
-    df_v = [r2lee,r2mc,r2nue, r2ext, r2data_two_showers_sidebands, r2data_np_far_sidebands, r2data_np_recovery_sidebands]
-    for i,df in enumerate(df_v):
-        up = uproot_v[i]
-        process_uproot(up,df)
-=======
-    uproot_v = [ur2lee,ur2mc,ur2nue, ur2ext, ur2data_two_showers_sidebands, ur2data_np_far_sidebands, ur2data_0p_far_sidebands]
+    uproot_v = [ur2lee,ur2mc,ur2nue, ur2ext, ur2data_two_showers_sidebands, ur2data_np_far_sidebands, ur2data_np_recovery_sidebands, ur2data_0p_far_sidebands]
     if (loadshowervariables == False):
         uproot_v += [ur2data_numu_sidebands]
-    df_v = [r2lee,r2mc,r2nue, r2ext, r2data_two_showers_sidebands, r2data_np_far_sidebands, r2data_0p_far_sidebands]
+    df_v = [r2lee,r2mc,r2nue, r2ext, r2data_two_showers_sidebands, r2data_np_far_sidebands, r2data_np_recovery_sidebands, r2data_0p_far_sidebands]
     if (loadshowervariables == False):
         df_v += [r2data_numu_sidebands]
         
     if (loadshowervariables == True):
         for i,df in enumerate(df_v):
             up = uproot_v[i]
-            trk_llr_pid_v = up.array('trk_llr_pid_score_v')
-            trk_calo_energy_y_v = up.array('trk_calo_energy_y_v')
-            trk_energy_proton_v = up.array('trk_energy_proton_v')
-            #shr_moliere_avg_v = up.array('shr_moliere_avg_v')
-            trk_id = up.array('trk_id')-1 # I think we need this -1 to get the right result
-            shr_id = up.array('shr_id')-1 # I think we need this -1 to get the right result
-            trk_llr_pid_v_sel = awkward.fromiter([pidv[tid] if tid<len(pidv) else 9999. for pidv,tid in zip(trk_llr_pid_v,trk_id)])
-            trk_calo_energy_y_sel = awkward.fromiter([pidv[tid] if tid<len(pidv) else 9999. for pidv,tid in zip(trk_calo_energy_y_v,trk_id)])
-            trk_energy_proton_sel = awkward.fromiter([pidv[tid] if tid<len(pidv) else 9999. for pidv,tid in zip(trk_energy_proton_v,trk_id)])
-            #shr_moliere_avg_sel = awkward.fromiter([pidv[tid] if tid<len(pidv) else 9999. for pidv,tid in zip(shr_moliere_avg_v,shr_id)])
-            df['trkpid'] = trk_llr_pid_v_sel
-            df['trackcaloenergy'] = trk_calo_energy_y_sel
-            df['protonenergy'] = trk_energy_proton_sel
-            #df['shrmoliereavg'] = shr_moliere_avg_sel
-            trk_sce_start_x_v = up.array('trk_sce_start_x_v')
-            trk_sce_start_y_v = up.array('trk_sce_start_y_v')
-            trk_sce_start_z_v = up.array('trk_sce_start_z_v')
-            trk_sce_end_x_v = up.array('trk_sce_end_x_v')
-            trk_sce_end_y_v = up.array('trk_sce_end_y_v')
-            trk_sce_end_z_v = up.array('trk_sce_end_z_v')
-            trk_sce_start_x_v_sel = awkward.fromiter([pidv[tid] if tid<len(pidv) else -9999. for pidv,tid in zip(trk_sce_start_x_v,shr_id)])
-            trk_sce_start_y_v_sel = awkward.fromiter([pidv[tid] if tid<len(pidv) else -9999. for pidv,tid in zip(trk_sce_start_y_v,shr_id)])
-            trk_sce_start_z_v_sel = awkward.fromiter([pidv[tid] if tid<len(pidv) else -9999. for pidv,tid in zip(trk_sce_start_z_v,shr_id)])
-            trk_sce_end_x_v_sel = awkward.fromiter([pidv[tid] if tid<len(pidv) else -9999. for pidv,tid in zip(trk_sce_end_x_v,shr_id)])
-            trk_sce_end_y_v_sel = awkward.fromiter([pidv[tid] if tid<len(pidv) else -9999. for pidv,tid in zip(trk_sce_end_y_v,shr_id)])
-            trk_sce_end_z_v_sel = awkward.fromiter([pidv[tid] if tid<len(pidv) else -9999. for pidv,tid in zip(trk_sce_end_z_v,shr_id)])
-            df['shr_trk_sce_start_x'] = trk_sce_start_x_v_sel
-            df['shr_trk_sce_start_y'] = trk_sce_start_y_v_sel
-            df['shr_trk_sce_start_z'] = trk_sce_start_z_v_sel
-            df['shr_trk_sce_end_x'] = trk_sce_end_x_v_sel
-            df['shr_trk_sce_end_y'] = trk_sce_end_y_v_sel
-            df['shr_trk_sce_end_z'] = trk_sce_end_z_v_sel
-            df['shr_trk_len'] = np.sqrt( (df['shr_trk_sce_start_x']-df['shr_trk_sce_end_x'])**2 + (df['shr_trk_sce_start_y']-df['shr_trk_sce_end_y'])**2 + (df['shr_trk_sce_start_z']-df['shr_trk_sce_end_z'])**2 )
-            df['mevcm'] = 1000 * df['shr_energy_tot_cali'] / df['shr_trk_len']
-            #
-            trk_score_v = up.array("trk_score_v")
-            pfnhits_v = up.array("pfnhits")
-            shr_energy_y_v = up.array("shr_energy_y_v")
-            shr_theta_v = up.array("shr_theta_v")
-            shr_phi_v   = up.array("shr_phi_v")
-            shr_start_x_v   = up.array("shr_start_x_v")
-            shr_start_y_v   = up.array("shr_start_y_v")
-            shr_start_z_v   = up.array("shr_start_z_v")
-            trk_start_x_v   = up.array("trk_start_x_v")
-            trk_start_y_v   = up.array("trk_start_y_v")
-            trk_start_z_v   = up.array("trk_start_z_v")
-            shr_mask = (trk_score_v<0.5)
-            df["shr1_nhits"] = awkward.fromiter([vec[vec.argsort()[-1]] if len(vec)>1 else -9999. for vec in pfnhits_v[shr_mask]])
-            df["shr2_nhits"] = awkward.fromiter([vec[vec.argsort()[-2]] if len(vec)>1 else -9999. for vec in pfnhits_v[shr_mask]])
-            df["shr1_energy"] = awkward.fromiter([vec[vid.argsort()[-1]] if len(vid)>1 else -9999. for vec,vid in zip(shr_energy_y_v[shr_mask],pfnhits_v[shr_mask])])
-            df["shr2_energy"] = awkward.fromiter([vec[vid.argsort()[-2]] if len(vid)>1 else -9999. for vec,vid in zip(shr_energy_y_v[shr_mask],pfnhits_v[shr_mask])])
-            df["shr1_theta"] = awkward.fromiter([vec[vid.argsort()[-1]] if len(vid)>1 else -9999. for vec,vid in zip(shr_theta_v[shr_mask],pfnhits_v[shr_mask])])
-            df["shr2_theta"] = awkward.fromiter([vec[vid.argsort()[-2]] if len(vid)>1 else -9999. for vec,vid in zip(shr_theta_v[shr_mask],pfnhits_v[shr_mask])])
-            df["shr1_phi"] = awkward.fromiter([vec[vid.argsort()[-1]] if len(vid)>1 else -9999. for vec,vid in zip(shr_phi_v[shr_mask],pfnhits_v[shr_mask])])
-            df["shr2_phi"] = awkward.fromiter([vec[vid.argsort()[-2]] if len(vid)>1 else -9999. for vec,vid in zip(shr_phi_v[shr_mask],pfnhits_v[shr_mask])])
-            df["shr1_start_x"] = awkward.fromiter([vec[vid.argsort()[-1]] if len(vid)>1 else -9999. for vec,vid in zip(shr_start_x_v[shr_mask],pfnhits_v[shr_mask])])
-            df["shr2_start_x"] = awkward.fromiter([vec[vid.argsort()[-2]] if len(vid)>1 else -9999. for vec,vid in zip(shr_start_x_v[shr_mask],pfnhits_v[shr_mask])])
-            df["shr1_start_y"] = awkward.fromiter([vec[vid.argsort()[-1]] if len(vid)>1 else -9999. for vec,vid in zip(shr_start_y_v[shr_mask],pfnhits_v[shr_mask])])
-            df["shr2_start_y"] = awkward.fromiter([vec[vid.argsort()[-2]] if len(vid)>1 else -9999. for vec,vid in zip(shr_start_y_v[shr_mask],pfnhits_v[shr_mask])])
-            df["shr1_start_z"] = awkward.fromiter([vec[vid.argsort()[-1]] if len(vid)>1 else -9999. for vec,vid in zip(shr_start_z_v[shr_mask],pfnhits_v[shr_mask])])
-            df["shr2_start_z"] = awkward.fromiter([vec[vid.argsort()[-2]] if len(vid)>1 else -9999. for vec,vid in zip(shr_start_z_v[shr_mask],pfnhits_v[shr_mask])])
-            df["trk_start_x"] = awkward.fromiter([pidv[tid] if tid<len(pidv) else 9999. for pidv,tid in zip(trk_start_x_v,trk_id)])
-            df["trk_start_y"] = awkward.fromiter([pidv[tid] if tid<len(pidv) else 9999. for pidv,tid in zip(trk_start_y_v,trk_id)])
-            df["trk_start_z"] = awkward.fromiter([pidv[tid] if tid<len(pidv) else 9999. for pidv,tid in zip(trk_start_z_v,trk_id)])
->>>>>>> 630dcd22
+            process_uproot(up,df)
 
     
     #set weights
@@ -1004,20 +733,16 @@
     ncnopi = pd.concat([r3ncnopi,r1ncnopi],ignore_index=True)
     nccpi = pd.concat([r3nccpi,r1nccpi],ignore_index=True)
     # data = pd.concat([r3data,r1data],ignore_index=True)
-#     data = pd.concat([r123data_two_showers_sidebands],ignore_index=True)
     if which_sideband == '2plus_showers':
         data = pd.concat([r1data_two_showers_sidebands, r2data_two_showers_sidebands, r3data_two_showers_sidebands],ignore_index=True)
     elif which_sideband == 'np_far':
         data = pd.concat([r1data_np_far_sidebands, r2data_np_far_sidebands, r3data_np_far_sidebands],ignore_index=True)
-<<<<<<< HEAD
     elif which_sideband == 'np_sb_comb':
         data = pd.concat([r1data_np_far_sidebands, r1data_two_showers_sidebands, r1data_np_recovery_sidebands, r2data_np_far_sidebands, r2data_two_showers_sidebands, r2data_np_recovery_sidebands, r3data_np_far_sidebands, r3data_two_showers_sidebands, r3data_np_recovery_sidebands],ignore_index=True)
-=======
     elif which_sideband == '0p_far':
         data = pd.concat([r1data_0p_far_sidebands, r2data_0p_far_sidebands, r3data_0p_far_sidebands],ignore_index=True)
     elif which_sideband == 'numu':
         data = pd.concat([r1data_numu_sidebands, r2data_numu_sidebands, r3data_numu_sidebands],ignore_index=True)
->>>>>>> 630dcd22
     elif which_sideband == "opendata":
         data = pd.concat([r1data, r3data],ignore_index=True) # 5e19 and 1e19
     ext = pd.concat([r3ext, r2ext, r1ext],ignore_index=True)
@@ -1043,32 +768,6 @@
             pi0emax = 0.6
             df.loc[ (df['pi0_e'] > 0.1) & (df['pi0_e'] < pi0emax) , 'weightSplineTimesTune'] = df['weightSplineTimesTune']*(1.-0.4*df['pi0_e'])
             df.loc[ (df['pi0_e'] > 0.1) & (df['pi0_e'] >= pi0emax), 'weightSplineTimesTune'] = df['weightSplineTimesTune']*(1.-0.4*pi0emax)
-<<<<<<< HEAD
-        '''
-        pi0emax = 0.6
-        for weight in range(11):
-            df['weightSplineTimesTune%02i'%weight] = df['weightSplineTimesTune']
-            w = weight/10.
-            df.loc[ (df['pi0_e'] > 0.1) & (df['pi0_e'] < pi0emax) , 'weightSplineTimesTune%02i'%weight ] = df['weightSplineTimesTune']*(1.-w*df['pi0_e'])
-            df.loc[ (df['pi0_e'] > 0.1) & (df['pi0_e'] >= pi0emax), 'weightSplineTimesTune%02i'%weight ] = df['weightSplineTimesTune']*(1.-w*pi0emax)
-        '''
-        
-    df_v = [lee,mc,ncpi0,ccpi0,ccnopi,cccpi,ncnopi,nccpi,nue,ext,data,dirt]
-
-    for i,df in enumerate(df_v):
-        df['subcluster'] = df['shrsubclusters0'] + df['shrsubclusters1'] + df['shrsubclusters2']
-        df['trkfit'] = df['shr_tkfit_npointsvalid'] / df['shr_tkfit_npoints']
-        # and the 2d angle difference
-        df['anglediff_Y'] = np.abs(df['secondshower_Y_dir']-df['shrclusdir2'])
-        df['anglediff_V'] = np.abs(df['secondshower_V_dir']-df['shrclusdir1'])
-        df['anglediff_U'] = np.abs(df['secondshower_U_dir']-df['shrclusdir0'])
-
-    for i,df in enumerate(df_v):
-        df["ptOverP"] = df["pt"]/df["p"]
-        df["phi1MinusPhi2"] = df["shr_phi"]-df["trk_phi"]
-        df["theta1PlusTheta2"] = df["shr_theta"]+df["trk_theta"]
-=======
-            #df.loc[ df['pi0_e'] > 0.1, 'weightSplineTimesTune' ] = df['weightSplineTimesTune']*(1.-0.35*df['pi0_e'])
         
     df_v = [lee,mc,ncpi0,ccpi0,ccnopi,cccpi,ncnopi,nccpi,nue,ext,data,dirt]
 
@@ -1081,16 +780,15 @@
             df['anglediff_V'] = np.abs(df['secondshower_V_dir']-df['shrclusdir1'])
             df['anglediff_U'] = np.abs(df['secondshower_U_dir']-df['shrclusdir0'])
             #
-            df["hitratio_shr12"] = (df["shr2_nhits"]/df["shr1_nhits"])
-            df["hitratio_mod_shr12"] = (df["shr2_nhits"]/(df["shr1_nhits"]*np.sqrt(df["shr1_nhits"])))
-            df["cos_shr12"] = np.sin(df["shr1_theta"])*np.cos(df["shr1_phi"])*np.sin(df["shr2_theta"])*np.cos(df["shr2_phi"])\
-                              + np.sin(df["shr1_theta"])*np.sin(df["shr1_phi"])*np.sin(df["shr2_theta"])*np.sin(df["shr2_phi"])\
-                              + np.cos(df["shr1_theta"])*np.cos(df["shr2_theta"])
-            df["tksh1_dist"] = np.sqrt( (df["shr1_start_x"]-df["trk_start_x"])**2 + (df["shr1_start_y"]-df["trk_start_y"])**2 + (df["shr1_start_z"]-df["trk_start_z"])**2)
-            df["tksh2_dist"] = np.sqrt( (df["shr2_start_x"]-df["trk_start_x"])**2 + (df["shr2_start_y"]-df["trk_start_y"])**2 + (df["shr2_start_z"]-df["trk_start_z"])**2)
-            df["min_tksh_dist"] = np.minimum(df["tksh1_dist"],df["tksh2_dist"])
-            df["max_tksh_dist"] = np.maximum(df["tksh1_dist"],df["tksh2_dist"])
->>>>>>> 630dcd22
+            #df["hitratio_shr12"] = (df["shr2_nhits"]/df["shr1_nhits"])
+            #df["hitratio_mod_shr12"] = (df["shr2_nhits"]/(df["shr1_nhits"]*np.sqrt(df["shr1_nhits"])))
+            #df["cos_shr12"] = np.sin(df["shr1_theta"])*np.cos(df["shr1_phi"])*np.sin(df["shr2_theta"])*np.cos(df["shr2_phi"])\
+            #                  + np.sin(df["shr1_theta"])*np.sin(df["shr1_phi"])*np.sin(df["shr2_theta"])*np.sin(df["shr2_phi"])\
+            #                  + np.cos(df["shr1_theta"])*np.cos(df["shr2_theta"])
+            #df["tksh1_dist"] = np.sqrt( (df["shr1_start_x"]-df["trk_start_x"])**2 + (df["shr1_start_y"]-df["trk_start_y"])**2 + (df["shr1_start_z"]-df["trk_start_z"])**2)
+            #df["tksh2_dist"] = np.sqrt( (df["shr2_start_x"]-df["trk_start_x"])**2 + (df["shr2_start_y"]-df["trk_start_y"])**2 + (df["shr2_start_z"]-df["trk_start_z"])**2)
+            #df["min_tksh_dist"] = np.minimum(df["tksh1_dist"],df["tksh2_dist"])
+            #df["max_tksh_dist"] = np.maximum(df["tksh1_dist"],df["tksh2_dist"])
 
     if (loadshowervariables):                    
         for i,df in enumerate(df_v):
@@ -1332,9 +1030,6 @@
     "farsideband" : {
         1: (1.71E+20, 38010325),
         2: (2.64E+20, 62765179),
-<<<<<<< HEAD
-        3: (2.60E+20, 62057835), },
-=======
         3: (2.60E+20, 62057835),
         123: (6.95E+20, 162833339), },
 # 0304 samples
@@ -1343,7 +1038,6 @@
 #        2: (1.00E+01, 1),
 #        3: (7.63E+18, 1838700), },
 # 0628 samples
->>>>>>> 630dcd22
     "opendata" : {
         1: (4.54E+19, 10080350),
         2: (1.00E+01, 1),
