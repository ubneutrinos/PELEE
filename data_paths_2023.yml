# This file contains the paths to all data files used in the analysis relative to the data directory
# excluding the "" extension.
# The actual data from the detector is in the "BNB" (beam on) and "EXT" (beam off) datasets. All other 
# categories of data are MC "overlay" samples. Here, GENIE generated neutrino interactions are superimposed
# on background data.
# See also the technote for the definitions and explanations of the datasets.
# The full table with samples and location can be found here:
# https://docs.google.com/spreadsheets/d/1dX-W4DGTHeZbJLt2HvwXS4QDNeEwYKveHHSCkVrJcSU/edit#gid=0
runs:
  - run_id: "1"
    path: run1/nuepresel/
    opendata_bnb:
      file: data_bnb_mcc9.1_v08_00_00_25_reco2_C1_beam_good_reco2_5e19
      pot: 4.55E+19 
      trig: 10172678
    bnb:
      file: bnb_beam_on_peleeTuple_uboone_v08_00_00_70_run1_C1 
      pot: 1.67E+20
      trig: 37273255.00
    bdt_sideband:
      file: SignalRemoved_bnb_beam_on_peleeTuple_uboone_v08_00_00_70_run1_C1 
      pot: 1.67E+20
      trig: 37273255.00
      sideband_def: (pi0_score < 0.67 or nonpi0_score < 0.70) and bkg_score < 0.72  
    shr_energy_sideband:
      file: ShowerSideband_bnb_beam_on_peleeTuple_uboone_v08_00_00_70_run1_C1 
      pot: 1.67E+20
      trig: 37273255.00
      sideband_def: shr_energy_tot_cali > 0.75
    two_shr_sideband:
      file: TwoShowers_bnb_beam_on_peleeTuple_uboone_v08_00_00_70_run1_C1 
      pot: 1.67E+20
      trig: 37273255.00
      sideband_def: n_showers_contained >= 2
    near_sideband:
      file: NearSideband_bnb_beam_on_peleeTuple_uboone_v08_00_00_70_run1_C1 
      pot: 1.67E+20
      trig: 37273255.00
      sideband_def: ((0.75 < reco_e < 1.05 and (pi0_score > 0.1 and nonpi0_score > 0.1)) or (reco_e < 0.75 and (0.1 < pi0_score < 0.67 and 0.1 < nonpi0_score < 0.7))) or ((0.65 < reco_e < 0.9 and bkg_score > 0.4) or (reco_e < 0.65 and 0.4 < bkg_score < 0.72)) 
    far_sideband:
      file: FarSideband_bnb_beam_on_peleeTuple_uboone_v08_00_00_70_run1_C1 
      pot: 1.67E+20
      trig: 37273255.00
      sideband_def: (reco_e > 1.05 or (pi0_score < 0.1 and nonpi0_score < 0.1)) or (reco_e > 0.9 or bkg_score < 0.4) 
    ext:
      file: bnb_beam_off_peleeTuple_uboone_v08_00_00_70_run1 
      trig: 65744587 
    mc:
      file: overlay_peleeTuple_uboone_v08_00_00_70_run1_nu
      pot: 1.28278E+21 
    nue:
      file: overlay_peleeTuple_uboone_v08_00_00_70_run1_nue
      pot: 5.22325E+22
      filter: abs(nu_pdg)==12 and ccnc == 0 
    drt:
      file: overlay_peleeTuple_uboone_v08_00_00_70_run1_dirt 
      pot: 3.1606E+20
  - run_id: "2"
    path: run2/nuepresel/
    bnb:
      file: bnb_beam_on_peleeTuple_uboone_v08_00_00_70_run2 
      pot: 2.61E+20 
      trig: 61882791 
    opendata_bnb:
      file: OpenData_bnb_beam_on_peleeTuple_uboone_v08_00_00_70_run2 
      pot: 8.62E+19
      trig: 2.04E+07
    bdt_sideband:
      file: SignalRemoved_bnb_beam_on_peleeTuple_uboone_v08_00_00_70_run2 
      pot: 2.61E+20 
      trig: 61882791 
      sideband_def: (pi0_score < 0.67 or nonpi0_score < 0.70) and bkg_score < 0.72  
    shr_energy_sideband:
      file: ShowerSideband_bnb_beam_on_peleeTuple_uboone_v08_00_00_70_run2 
      pot: 2.61E+20 
      trig: 61882791 
      sideband_def: shr_energy_tot_cali > 0.75
    two_shr_sideband:
      file: TwoShowers_bnb_beam_on_peleeTuple_uboone_v08_00_00_70_run2 
      pot: 2.61E+20 
      trig: 61882791 
      sideband_def: n_showers_contained >= 2
    near_sideband:
      file: NearSideband_bnb_beam_on_peleeTuple_uboone_v08_00_00_70_run2 
      pot: 2.61E+20 
      trig: 61882791 
      sideband_def: ((0.75 < reco_e < 1.05 and (pi0_score > 0.1 and nonpi0_score > 0.1)) or (reco_e < 0.75 and (0.1 < pi0_score < 0.67 and 0.1 < nonpi0_score < 0.7))) or ((0.65 < reco_e < 0.9 and bkg_score > 0.4) or (reco_e < 0.65 and 0.4 < bkg_score < 0.72)) 
    far_sideband:
      file: FarSideband_bnb_beam_on_peleeTuple_uboone_v08_00_00_70_run2 
      pot: 2.61E+20 
      trig: 61882791 
      sideband_def: (reco_e > 1.05 or (pi0_score < 0.1 and nonpi0_score < 0.1)) or (reco_e > 0.9 or bkg_score < 0.4) 
    ext:
      file: bnb_beam_off_peleeTuple_uboone_v08_00_00_70_run2 
      trig: 153905891 
    mc:
      file: overlay_peleeTuple_uboone_v08_00_00_70_run2_nu 
      pot: 1.02E+21 
    nue: 
      file: overlay_peleeTuple_uboone_v08_00_00_70_run2_nue
      pot: 6.42E+22
      filter: abs(nu_pdg)==12 and ccnc == 0 
    drt:
      file: overlay_peleeTuple_uboone_v08_00_00_70_run2a_dirt # CT: We also have a dirt sample for run 2b 
      pot: 5.47E+20
    # apparently there are no detailed background MC sets for run2
  - run_id: "3"
    path: run3/nuepresel/
    opendata_bnb:
      file: data_bnb_mcc9.1_v08_00_00_25_reco2_G1_beam_good_reco2_1e19 
      pot: 9.43E+18
      trig: 2271036
    bnb:
      file: PostCRTFix_bnb_beam_on_peleeTuple_uboone_v08_00_00_70_run3 
      pot: 2.15E+20
      trig: 51661509 
    bdt_sideband:
      file: SignalRemoved_PostCRTFix_bnb_beam_on_peleeTuple_uboone_v08_00_00_70_run3
      pot: 2.15E+20
      trig: 51661509 
      sideband_def: (pi0_score < 0.67 or nonpi0_score < 0.70) and bkg_score < 0.72  
    shr_energy_sideband:
      file: ShowerSideband_PostCRTFix_bnb_beam_on_peleeTuple_uboone_v08_00_00_70_run3
      pot: 2.15E+20
      trig: 51661509 
      sideband_def: shr_energy_tot_cali > 0.75
    two_shr_sideband:
      file: TwoShowers_PostCRTFix_bnb_beam_on_peleeTuple_uboone_v08_00_00_70_run3
      pot: 2.15E+20
      trig: 51661509 
      sideband_def: n_showers_contained >= 2
    near_sideband:
<<<<<<< HEAD
      file: NearSideband_bnb_beam_on_peleeTuple_uboone_v08_00_00_70_run3
      pot: 2.57E+20
      trig: 61326657
      sideband_def: ((0.75 < reco_e < 1.05 and (pi0_score > 0.1 and nonpi0_score > 0.1)) or (reco_e < 0.75 and (0.1 < pi0_score < 0.67 and 0.1 < nonpi0_score < 0.7))) or ((0.65 < reco_e < 0.9 and bkg_score > 0.4) or (reco_e < 0.65 and 0.4 < bkg_score < 0.72)) 
    far_sideband:
      file: FarSideband_bnb_beam_on_peleeTuple_uboone_v08_00_00_70_run3
      pot: 2.57E+20
      trig: 61326657
=======
      file: NearSideband_PostCRTFix_bnb_beam_on_peleeTuple_uboone_v08_00_00_70_run3
      pot: 2.15E+20
      trig: 51661509 
      sideband_def: ((0.75 < reco_e < 1.05 and (pi0_score > 0.1 and nonpi0_score > 0.1)) or (reco_e < 0.75 and (0.1 < pi0_score < 0.67 and 0.1 < nonpi0_score < 0.7))) or ((0.65 < reco_e < 0.9 and bkg_score > 0.4) or (reco_e < 0.65 and 0.4 < bkg_score < 0.72)) 
    far_sideband:
      file: FarSideband_PostCRTFix_bnb_beam_on_peleeTuple_uboone_v08_00_00_70_run3
      pot: 2.15E+20
      trig: 51661509 
>>>>>>> bec0135a
      sideband_def: (reco_e > 1.05 or (pi0_score < 0.1 and nonpi0_score < 0.1)) or (reco_e > 0.9 or bkg_score < 0.4) 
    ext:
      file: PostCRTFix_bnb_beam_off_peleeTuple_uboone_v08_00_00_70_run3 
      trig: 191706142
    mc:
      file: overlay_peleeTuple_uboone_v08_00_00_70_run3_nu
      pot: 1.31E+21 
    nue:
      file: overlay_peleeTuple_uboone_v08_00_00_70_run3_nue
      pot: 7.77E+22
      filter: abs(nu_pdg)==12 and ccnc == 0 
    drt:
      file: overlay_peleeTuple_uboone_v08_00_00_70_run3_dirt
      pot: 3.27E+20
  - run_id: "3b"
    path: run3/nuepresel/
    two_shr_sideband:
      file: TwoShowers_bnb_beam_on_peleeTuple_uboone_v08_00_00_70_run3
      pot: 2.15E+20
      trig: 5.17E+07
      sideband_def: n_showers_contained >= 2 and run>=14114
    ext:
      file: bnb_beam_off_peleeTuple_uboone_v08_00_00_70_run3
      trig: 1.92E+08
      sideband_def: n_showers_contained >= 2 and run>=14114
    mc:
      file: overlay_peleeTuple_uboone_v08_00_00_70_run3_nu
      pot: 1.31E+21
    nue:
      file: overlay_peleeTuple_uboone_v08_00_00_70_run3_nue
      pot: 7.77E+22
      filter: abs(nu_pdg)==12 and ccnc == 0
    drt:
      file: overlay_peleeTuple_uboone_v08_00_00_70_run3_dirt
      pot: 3.27E+20
  - run_id: "4a"
    path: run4a/nuepresel/
<<<<<<< HEAD
=======
    opendata_bnb:
      file: OpenData_Run4a_bnb_beamOn_PeLee_ntuples_run4a_ana 
      pot: 1.48E+19
      trig: 3266215.92
>>>>>>> bec0135a
    bdt_sideband:
      file: SignalRemoved_Run4a_bnb_beamOn_PeLee_ntuples_run4a_ana 
      pot: 4.50E+19 
      trig: 9897624
      sideband_def: (pi0_score < 0.67 or nonpi0_score < 0.70) and bkg_score < 0.72  
    shr_energy_sideband: 
      file: ShowerSideband_Run4a_bnb_beamOn_PeLee_ntuples_run4a_ana 
      pot: 4.50E+19 
      trig: 9897624
      sideband_def: shr_energy_tot_cali > 0.75
    two_shr_sideband: 
      file: TwoShowers_Run4a_bnb_beamOn_PeLee_ntuples_run4a_ana 
      pot: 4.50E+19 
      trig: 9897624
      sideband_def: n_showers_contained >= 2
    near_sideband:
      file: NearSideband_Run4a_bnb_beamOn_PeLee_ntuples_run4a_ana
      pot: 4.50E+19 
      trig: 9897624
      sideband_def: ((0.75 < reco_e < 1.05 and (pi0_score > 0.1 and nonpi0_score > 0.1)) or (reco_e < 0.75 and (0.1 < pi0_score < 0.67 and 0.1 < nonpi0_score < 0.7))) or ((0.65 < reco_e < 0.9 and bkg_score > 0.4) or (reco_e < 0.65 and 0.4 < bkg_score < 0.72)) 
    far_sideband:
      file: FarSideband_Run4a_bnb_beamOn_PeLee_ntuples_run4a_ana
      pot: 4.50E+19 
      trig: 9897624
      sideband_def: (reco_e > 1.05 or (pi0_score < 0.1 and nonpi0_score < 0.1)) or (reco_e > 0.9 or bkg_score < 0.4) 
    ext:
      file: Run4a_bnb_beamOff_PeLee_ntuples_run4a_ana 
      trig: 27596585 
    mc:
      file: run4a_bnb_nu_overlay_unified_pandora_reco2_run4a_ana 
      pot: 2.49E+20
    nue:
      file: run4a_bnb_intrnue_overlay_unified_pandora_reco2_run4a_ana 
      pot: 3.86E+22
      filter: abs(nu_pdg)==12 and ccnc == 0 
    drt:
      file: Run4a_BNB_dirt_overlay_Pandora_Unified_Reco2_fixed_run4a_ana 
      pot: 1.10E+20
  - run_id: "4b"
    path: run4b/nuepresel/
    opendata_bnb:
      file: OpenData_Run4b_bnb_beamOn_PeLee_ntuples_run4b_ana 
      pot: 4.59E+19
      trig: 1.09E+07
    bnb: 
      pot: 1.47E+20
      trig: 34737600
    bdt_sideband:
      file: SignalRemoved_Run4b_bnb_beamOn_PeLee_ntuples_run4b_ana 
      pot: 1.39E+20 
      trig: 32968190
      sideband_def: (pi0_score < 0.67 or nonpi0_score < 0.70) and bkg_score < 0.72  
    shr_energy_sideband: 
      file: ShowerSideband_Run4b_bnb_beamOn_PeLee_ntuples_run4b_ana
      pot: 1.39E+20 
      trig: 32968190
      sideband_def: shr_energy_tot_cali > 0.75
    two_shr_sideband: 
      file: TwoShowers_Run4b_bnb_beamOn_PeLee_ntuples_run4b_ana
      pot: 1.39E+20 
      trig: 32968190
      sideband_def: n_showers_contained >= 2
    near_sideband:
      file: NearSideband_Run4b_bnb_beamOn_PeLee_ntuples_run4b_ana
      pot: 1.39E+20 
      trig: 32968190
      sideband_def: ((0.75 < reco_e < 1.05 and (pi0_score > 0.1 and nonpi0_score > 0.1)) or (reco_e < 0.75 and (0.1 < pi0_score < 0.67 and 0.1 < nonpi0_score < 0.7))) or ((0.65 < reco_e < 0.9 and bkg_score > 0.4) or (reco_e < 0.65 and 0.4 < bkg_score < 0.72)) 
    far_sideband:
      file: FarSideband_Run4b_bnb_beamOn_PeLee_ntuples_run4b_ana
      pot: 1.39E+20 
      trig: 32968190
      sideband_def: (reco_e > 1.05 or (pi0_score < 0.1 and nonpi0_score < 0.1)) or (reco_e > 0.9 or bkg_score < 0.4) 
    ext:
      file: Run4b_bnb_beamOff_PeLee_ntuples_run4b_ana
      trig: 86095801 
    mc:
      file: run4b_bnb_nu_overlay_unified_pandora_reco2_run4b_ana
      pot: 7.58E+20 
    nue:
      file: run4b_bnb_intrinsic_nue_overlay_pandora_reco2_reco2_ana
      pot: 1.15E+23
      filter: abs(nu_pdg)==12 and ccnc == 0 
    drt:
      file: Run4b_BNB_dirt_overlay_Pandora_Reco2_reco2_ana
      pot: 3.02E+20
  - run_id: "4c"
    path: run4c/nuepresel/
    opendata_bnb:
      file: OpenData_Run4c_bnb_beamOn_PeLee_ntuples_run4c_ana_ana
      pot: 2.98E+19
      trig: 6.76E+06
    bnb: 
      pot: 
      trig: 
    bdt_sideband:
      file: SignalRemoved_Run4c_bnb_beamOn_PeLee_ntuples_run4c_ana_ana 
      pot: 9.04E+19 
      trig: 20485991  
      sideband_def: (pi0_score < 0.67 or nonpi0_score < 0.70) and bkg_score < 0.72  
    shr_energy_sideband:
      file: ShowerSideband_Run4c_bnb_beamOn_PeLee_ntuples_run4c_ana_ana 
      pot: 9.04E+19 
      trig: 20485991  
      sideband_def: shr_energy_tot_cali > 0.75
    two_shr_sideband:
      file: TwoShowers_Run4c_bnb_beamOn_PeLee_ntuples_run4c_ana_ana 
      pot: 9.04E+19 
      trig: 20485991  
      sideband_def: n_showers_contained >= 2
    near_sideband:
      file: NearSideband_Run4c_bnb_beamOn_PeLee_ntuples_run4c_ana_ana 
      pot: 9.04E+19 
      trig: 20485991  
      sideband_def: ((0.75 < reco_e < 1.05 and (pi0_score > 0.1 and nonpi0_score > 0.1)) or (reco_e < 0.75 and (0.1 < pi0_score < 0.67 and 0.1 < nonpi0_score < 0.7))) or ((0.65 < reco_e < 0.9 and bkg_score > 0.4) or (reco_e < 0.65 and 0.4 < bkg_score < 0.72)) 
    far_sideband:
      file: FarSideband_Run4c_bnb_beamOn_PeLee_ntuples_run4c_ana_ana 
      pot: 9.04E+19 
      trig: 20485991  
      sideband_def: (reco_e > 1.05 or (pi0_score < 0.1 and nonpi0_score < 0.1)) or (reco_e > 0.9 or bkg_score < 0.4) 
    ext:
      file: Run4c_bnb_beamOff_PeLee_ntuples_run4c_ana_ana 
      trig: 50506860
    mc:
      file: overlay_peleeTuple_uboone_v08_00_00_70_run4c_nu 
      pot: 4.65E+20
    nue:
      file: run4c_bnb_intrinsic_nue_overlay_pandora_reco2_v08_00_00_67_reco2_ana 
      pot:  6.88E+22
      filter: abs(nu_pdg)==12 and ccnc == 0 
    drt:
      file: overlay_peleeTuple_uboone_v08_00_00_70_run4c_dirt
      pot: 1.78E+20
  - run_id: "4d"
    path: run4d/nuepresel/
    opendata_bnb:
      file: OpenData_Run4d_bnb_beamOn_PeLee_ntuples_run4d_ana_ana 
      pot: 1.63E+19
      trig: 3.69E+06
    bnb: 
      pot: 5.01E+19
      trig: 11391193
    bdt_sideband:
      file: SignalRemoved_Run4d_bnb_beamOn_PeLee_ntuples_run4d_ana_ana 
      pot: 4.93E+19
      trig: 11192660
      sideband_def: (pi0_score < 0.67 or nonpi0_score < 0.70) and bkg_score < 0.72  
    shr_energy_sideband:
      file: ShowerSideband_Run4d_bnb_beamOn_PeLee_ntuples_run4d_ana_ana  
      pot: 4.93E+19
      trig: 11192660
      sideband_def: shr_energy_tot_cali > 0.75
    two_shr_sideband:
      file: TwoShowers_Run4d_bnb_beamOn_PeLee_ntuples_run4d_ana_ana  
      pot: 4.93E+19
      trig: 11192660
      sideband_def: n_showers_contained >= 2
    near_sideband:
      file: NearSideband_Run4d_bnb_beamOn_PeLee_ntuples_run4d_ana_ana  
      pot: 4.93E+19
      trig: 11192660
      sideband_def: ((0.75 < reco_e < 1.05 and (pi0_score > 0.1 and nonpi0_score > 0.1)) or (reco_e < 0.75 and (0.1 < pi0_score < 0.67 and 0.1 < nonpi0_score < 0.7))) or ((0.65 < reco_e < 0.9 and bkg_score > 0.4) or (reco_e < 0.65 and 0.4 < bkg_score < 0.72)) 
    far_sideband:
      file: FarSideband_Run4d_bnb_beamOn_PeLee_ntuples_run4d_ana_ana  
      pot: 4.93E+19
      trig: 11192660
      sideband_def: (reco_e > 1.05 or (pi0_score < 0.1 and nonpi0_score < 0.1)) or (reco_e > 0.9 or bkg_score < 0.4) 
    ext:
      file: Run4d_bnb_beamOff_PeLee_ntuples_run4d_ana_ana 
      trig: 74409530 
    mc:
      file: overlay_peleeTuple_uboone_v08_00_00_70_run4d_nu
      pot: 8.67E+20 
    nue:
      file: run4d_bnb_intrinsic_nue_overlay_pandora_unified_reco2_reco2_ana
      pot: 1.40E+23
      filter: abs(nu_pdg)==12 and ccnc == 0 
    drt:
      file: Run4d_BNB_dirt_overlay_Pandora_Unified_Reco2_reco2_ana
      pot: 2.01E+20
  - run_id: "5"
    path: run5/nuepresel/
    opendata_bnb:
      file: OpenData_run5_bnb_beamon_PeLEE_ntuples_run5_ana 
      pot: 4.87E+19
      trig: 1.16E+07
    bnb: 
      pot: 1.55E+20  
      trig: 37159286
    bdt_sideband:
      file: SignalRemoved_run5_bnb_beamon_PeLEE_ntuples_run5_ana 
      pot: 1.48E+20 
      trig: 35265730
      sideband_def: (pi0_score < 0.67 or nonpi0_score < 0.70) and bkg_score < 0.72  
    shr_energy_sideband:
      file: ShowerSideband_run5_bnb_beamon_PeLEE_ntuples_run5_ana
      pot: 1.48E+20 
      trig: 35265730
      sideband_def: shr_energy_tot_cali > 0.75
    two_shr_sideband:
      file: TwoShowers_run5_bnb_beamon_PeLEE_ntuples_run5_ana
      pot: 1.48E+20 
      trig: 35265730
      sideband_def: n_showers_contained >= 2
    near_sideband:
      file: NearSideband_run5_bnb_beamon_PeLEE_ntuples_run5_ana
      pot: 1.48E+20 
      trig: 35265730
      sideband_def: ((0.75 < reco_e < 1.05 and (pi0_score > 0.1 and nonpi0_score > 0.1)) or (reco_e < 0.75 and (0.1 < pi0_score < 0.67 and 0.1 < nonpi0_score < 0.7))) or ((0.65 < reco_e < 0.9 and bkg_score > 0.4) or (reco_e < 0.65 and 0.4 < bkg_score < 0.72)) 
    far_sideband:
      file: FarSideband_run5_bnb_beamon_PeLEE_ntuples_run5_ana
      pot: 1.48E+20 
      trig: 35265730
      sideband_def: (reco_e > 1.05 or (pi0_score < 0.1 and nonpi0_score < 0.1)) or (reco_e > 0.9 or bkg_score < 0.4) 
    ext:
      file: Run5_bnb_beamOff_PeLee_ntuples_run5_ana_ana 
      trig: 107466402 
    mc:
      file: run5_bnb_nu_overlay_ntuple_v08_00_00_67_run5_ana 
      pot: 8.72E+20
    nue:
      file: run5_bnb_intrinsic_nue_overlay_pandora_unified_reco2_reco2_ana
      pot: 1.59E+23
      filter: abs(nu_pdg)==12 and ccnc == 0 
    drt:
      file: overlay_peleeTuple_uboone_v08_00_00_70_run5_dirt
      pot: 3.57E+20
numupresel:
  - run_id: "1"
    path: run1/numupresel/
    opendata_bnb:
      file: data_bnb_mcc9.1_v08_00_00_25_reco2_C1_beam_good_reco2_5e19
      pot: 4.55E+19 
      trig: 10172678
    bnb:
      file: bnb_beam_on_peleeTuple_uboone_v08_00_00_70_run1_C1 
      pot: 1.67E+20
      trig: 37273255.00
    bdt_sideband:
      file: SignalRemoved_bnb_beam_on_peleeTuple_uboone_v08_00_00_70_run1_C1 
      pot: 1.67E+20
      trig: 37273255.00
      sideband_def: (pi0_score < 0.67 or nonpi0_score < 0.70) and bkg_score < 0.72  
    shr_energy_sideband:
      file: ShowerSideband_bnb_beam_on_peleeTuple_uboone_v08_00_00_70_run1_C1 
      pot: 1.67E+20
      trig: 37273255.00
      sideband_def: shr_energy_tot_cali > 0.75
    two_shr_sideband:
      file: TwoShowers_bnb_beam_on_peleeTuple_uboone_v08_00_00_70_run1_C1 
      pot: 1.67E+20
      trig: 37273255.00
      sideband_def: n_showers_contained >= 2
    muon_sideband:
      file: NuMuSideband_bnb_beam_on_peleeTuple_uboone_v08_00_00_70_run1_C1 
      pot: 1.67E+20
      trig: 37273255.00
      sideband_def: n_muons_tot > 0
    ext:
      file: bnb_beam_off_peleeTuple_uboone_v08_00_00_70_run1 
      trig: 65744587 
    mc:
      file: overlay_peleeTuple_uboone_v08_00_00_70_run1_nu
      pot: 1.28278E+21 
    nue:
      file: overlay_peleeTuple_uboone_v08_00_00_70_run1_nue
      pot: 5.22325E+22
      filter: abs(nu_pdg)==12 and ccnc == 0 
    drt:
      file: overlay_peleeTuple_uboone_v08_00_00_70_run1_dirt 
      pot: 3.1606E+20
  - run_id: "2"
    path: run2/numupresel/
    bnb:
      file: bnb_beam_on_peleeTuple_uboone_v08_00_00_70_run2 
      pot: 2.61E+20 
      trig: 61882791 
    opendata_bnb:
      file: OpenData_bnb_beam_on_peleeTuple_uboone_v08_00_00_70_run2 
      pot: 8.62E+19
      trig: 2.04E+07
    bdt_sideband:
      file: SignalRemoved_bnb_beam_on_peleeTuple_uboone_v08_00_00_70_run2 
      pot: 2.61E+20 
      trig: 61882791 
      sideband_def: (pi0_score < 0.67 or nonpi0_score < 0.70) and bkg_score < 0.72  
    shr_energy_sideband:
      file: ShowerSideband_bnb_beam_on_peleeTuple_uboone_v08_00_00_70_run2 
      pot: 2.61E+20 
      trig: 61882791 
      sideband_def: shr_energy_tot_cali > 0.75
    two_shr_sideband:
      file: TwoShowers_bnb_beam_on_peleeTuple_uboone_v08_00_00_70_run2 
      pot: 2.61E+20 
      trig: 61882791 
      sideband_def: n_showers_contained >= 2
    muon_sideband:
      file: NuMuSideband_bnb_beam_on_peleeTuple_uboone_v08_00_00_70_run2 
      pot: 2.61E+20 
      trig: 61882791 
      sideband_def: n_muons_tot > 0
    ext:
      file: bnb_beam_off_peleeTuple_uboone_v08_00_00_70_run2 
      trig: 153905891 
    mc:
      file: overlay_peleeTuple_uboone_v08_00_00_70_run2_nu 
      pot: 1.02E+21 
    nue: 
      file: overlay_peleeTuple_uboone_v08_00_00_70_run2_nue
      pot: 6.42E+22
      filter: abs(nu_pdg)==12 and ccnc == 0 
    drt:
      file: overlay_peleeTuple_uboone_v08_00_00_70_run2a_dirt # CT: We also have a dirt sample for run 2b 
      pot: 5.47E+20
    # apparently there are no detailed background MC sets for run2
  - run_id: "3"
    path: run3/numupresel/
    opendata_bnb:
      file: data_bnb_mcc9.1_v08_00_00_25_reco2_G1_beam_good_reco2_1e19 
      pot: 9.43E+18
      trig: 2271036
    bnb:
      file: PostCRTFix_bnb_beam_on_peleeTuple_uboone_v08_00_00_70_run3 
      pot: 2.15E+20
      trig: 51661509 
    bdt_sideband:
      file: SignalRemoved_PostCRTFix_bnb_beam_on_peleeTuple_uboone_v08_00_00_70_run3
      pot: 2.15E+20
      trig: 51661509 
      sideband_def: (pi0_score < 0.67 or nonpi0_score < 0.70) and bkg_score < 0.72  
    shr_energy_sideband:
      file: ShowerSideband_PostCRTFix_bnb_beam_on_peleeTuple_uboone_v08_00_00_70_run3
      pot: 2.15E+20
      trig: 51661509 
      sideband_def: shr_energy_tot_cali > 0.75
    two_shr_sideband:
      file: TwoShowers_PostCRTFix_bnb_beam_on_peleeTuple_uboone_v08_00_00_70_run3
      pot: 2.15E+20
      trig: 51661509 
      sideband_def: n_showers_contained >= 2
    muon_sideband:
<<<<<<< HEAD
      file: NuMuSideband_bnb_beam_on_peleeTuple_uboone_v08_00_00_70_run3
      pot: 2.57E+20
      trig: 61326657
=======
      file: NuMuSideband_PostCRTFix_bnb_beam_on_peleeTuple_uboone_v08_00_00_70_run3
      pot: 2.15E+20
      trig: 51661509 
>>>>>>> bec0135a
      sideband_def: n_muons_tot > 0  
    ext:
      file: PostCRTFix_bnb_beam_off_peleeTuple_uboone_v08_00_00_70_run3 
      trig: 191706142
    mc:
      file: overlay_peleeTuple_uboone_v08_00_00_70_run3_nu
      pot: 1.31E+21 
    nue:
      file: overlay_peleeTuple_uboone_v08_00_00_70_run3_nue
      pot: 7.77E+22
      filter: abs(nu_pdg)==12 and ccnc == 0 
    drt:
      file: overlay_peleeTuple_uboone_v08_00_00_70_run3_dirt
      pot: 3.27E+20
<<<<<<< HEAD
  - run_id: "3b"
    path: run3/numupresel/
    muon_sideband:
      file: NuMuSideband_bnb_beam_on_peleeTuple_uboone_v08_00_00_70_run3
      pot: 2.15E+20
      trig: 5.17E+07
      sideband_def: n_muons_tot > 0 and run>=14114
    ext:
      file: bnb_beam_off_peleeTuple_uboone_v08_00_00_70_run3
      trig: 1.92E+08
      sideband_def: n_muons_tot > 0 and run>=14114
    mc:
      file: overlay_peleeTuple_uboone_v08_00_00_70_run3_nu
      pot: 1.31E+21 
    nue:
      file: overlay_peleeTuple_uboone_v08_00_00_70_run3_nue
      pot: 7.77E+22
      filter: abs(nu_pdg)==12 and ccnc == 0 
    drt:
      file: overlay_peleeTuple_uboone_v08_00_00_70_run3_dirt
      pot: 3.27E+20
  - run_id: "4a"
    path: run4a/numupresel/
=======
  - run_id: "4a"
    path: run4a/numupresel/
    opendata_bnb:
      file: OpenData_Run4a_bnb_beamOn_PeLee_ntuples_run4a_ana 
      pot: 1.48E+19
      trig: 3266215.92
>>>>>>> bec0135a
    bdt_sideband:
      file: SignalRemoved_Run4a_bnb_beamOn_PeLee_ntuples_run4a_ana 
      pot: 4.50E+19 
      trig: 9897624
      sideband_def: (pi0_score < 0.67 or nonpi0_score < 0.70) and bkg_score < 0.72  
    shr_energy_sideband: 
      file: ShowerSideband_Run4a_bnb_beamOn_PeLee_ntuples_run4a_ana 
      pot: 4.50E+19 
      trig: 9897624
      sideband_def: shr_energy_tot_cali > 0.75
    two_shr_sideband: 
      file: TwoShowers_Run4a_bnb_beamOn_PeLee_ntuples_run4a_ana 
      pot: 4.50E+19 
      trig: 9897624
      sideband_def: n_showers_contained >= 2
    muon_sideband: 
      file: NuMuSideband_Run4a_bnb_beamOn_PeLee_ntuples_run4a_ana 
      pot: 4.50E+19 
      trig: 9897624
      sideband_def: n_muons_tot > 0
    ext:
      file: Run4a_bnb_beamOff_PeLee_ntuples_run4a_ana 
      trig: 35295091
    mc:
      file: run4a_bnb_nu_overlay_unified_pandora_reco2_run4a_ana 
      pot: 2.49E+20
    nue:
      file: run4a_bnb_intrnue_overlay_unified_pandora_reco2_run4a_ana 
      pot: 3.86E+22
      filter: abs(nu_pdg)==12 and ccnc == 0 
    drt:
      file: Run4a_BNB_dirt_overlay_Pandora_Unified_Reco2_fixed_run4a_ana 
      pot: 1.10E+20
  - run_id: "4b"
    path: run4b/numupresel/
    opendata_bnb:
      file: OpenData_Run4b_bnb_beamOn_PeLee_ntuples_run4b_ana 
      pot: 4.59E+19
      trig: 1.09E+07
    bdt_sideband:
      file: SignalRemoved_Run4b_bnb_beamOn_PeLee_ntuples_run4b_ana 
      pot: 1.39E+20 
      trig: 32968190
      sideband_def: (pi0_score < 0.67 or nonpi0_score < 0.70) and bkg_score < 0.72  
    shr_energy_sideband: 
      file: ShowerSideband_Run4b_bnb_beamOn_PeLee_ntuples_run4b_ana
      pot: 1.39E+20 
      trig: 32968190
      sideband_def: shr_energy_tot_cali > 0.75
    two_shr_sideband: 
      file: TwoShowers_Run4b_bnb_beamOn_PeLee_ntuples_run4b_ana
      pot: 1.39E+20 
      trig: 32968190
      sideband_def: n_showers_contained >= 2
    muon_sideband: 
      file: NuMuSideband_Run4b_bnb_beamOn_PeLee_ntuples_run4b_ana
      pot: 1.39E+20 
      trig: 32968190
      sideband_def: n_muons_tot > 0
    ext:
      file: Run4b_bnb_beamOff_PeLee_ntuples_run4b_ana
      trig: 91167643
    mc:
      file: run4b_bnb_nu_overlay_unified_pandora_reco2_run4b_ana
      pot: 7.58E+20 
    nue:
      file: run4b_bnb_intrinsic_nue_overlay_pandora_reco2_reco2_ana
      pot: 1.15E+23
      filter: abs(nu_pdg)==12 and ccnc == 0 
    drt:
      file: Run4b_BNB_dirt_overlay_Pandora_Reco2_reco2_ana
      pot: 3.02E+20
  - run_id: "4c"
    path: run4c/numupresel/
    opendata_bnb:
      file: OpenData_Run4c_bnb_beamOn_PeLee_ntuples_run4c_ana_ana
      pot: 2.98E+19
      trig: 6.76E+06
    bdt_sideband:
      file: SignalRemoved_Run4c_bnb_beamOn_PeLee_ntuples_run4c_ana_ana 
      pot: 9.04E+19 
      trig: 20485991  
      sideband_def: (pi0_score < 0.67 or nonpi0_score < 0.70) and bkg_score < 0.72  
    shr_energy_sideband:
      file: ShowerSideband_Run4c_bnb_beamOn_PeLee_ntuples_run4c_ana_ana 
      pot: 9.04E+19 
      trig: 20485991  
      sideband_def: shr_energy_tot_cali > 0.75
    two_shr_sideband:
      file: TwoShowers_Run4c_bnb_beamOn_PeLee_ntuples_run4c_ana_ana 
      pot: 9.04E+19 
      trig: 20485991  
      sideband_def: n_showers_contained >= 2
    muon_sideband:
      file: NuMuSideband_Run4c_bnb_beamOn_PeLee_ntuples_run4c_ana_ana 
      pot: 9.04E+19 
      trig: 20485991  
      sideband_def: n_muons_tot > 0 
    ext:
      file: Run4c_bnb_beamOff_PeLee_ntuples_run4c_ana_ana 
      trig: 50978641 
    mc:
      file: overlay_peleeTuple_uboone_v08_00_00_70_run4c_nu 
      pot: 4.65E+20
    nue:
      file: run4c_bnb_intrinsic_nue_overlay_pandora_reco2_v08_00_00_67_reco2_ana 
      pot:  6.88E+22
      filter: abs(nu_pdg)==12 and ccnc == 0 
    drt:
      file: overlay_peleeTuple_uboone_v08_00_00_70_run4c_dirt
      pot: 1.78E+20
  - run_id: "4d"
    path: run4d/numupresel/
    opendata_bnb:
      file: OpenData_Run4d_bnb_beamOn_PeLee_ntuples_run4d_ana_ana 
      pot: 1.63E+19
      trig: 3.69E+06
    bdt_sideband:
      file: SignalRemoved_Run4d_bnb_beamOn_PeLee_ntuples_run4d_ana_ana 
      pot: 4.93E+19
      trig: 11192660
      sideband_def: (pi0_score < 0.67 or nonpi0_score < 0.70) and bkg_score < 0.72  
    shr_energy_sideband:
      file: ShowerSideband_Run4d_bnb_beamOn_PeLee_ntuples_run4d_ana_ana  
      pot: 4.93E+19
      trig: 11192660
      sideband_def: shr_energy_tot_cali > 0.75
    two_shr_sideband:
      file: TwoShowers_Run4d_bnb_beamOn_PeLee_ntuples_run4d_ana_ana  
      pot: 4.93E+19
      trig: 11192660
      sideband_def: n_showers_contained >= 2
    muon_sideband:
      file: NuMuSideband_Run4d_bnb_beamOn_PeLee_ntuples_run4d_ana_ana  
      pot: 4.93E+19
      trig: 11192660
      sideband_def: n_muons_tot > 0
    ext:
      file: Run4d_bnb_beamOff_PeLee_ntuples_run4d_ana_ana 
      trig: 75637751 
    mc:
      file: overlay_peleeTuple_uboone_v08_00_00_70_run4d_nu
      pot: 8.67E+20 
    nue:
      file: run4d_bnb_intrinsic_nue_overlay_pandora_unified_reco2_reco2_ana
      pot: 1.40E+23
      filter: abs(nu_pdg)==12 and ccnc == 0 
    drt:
      file: Run4d_BNB_dirt_overlay_Pandora_Unified_Reco2_reco2_ana
      pot: 2.01E+20
  - run_id: "5"
    path: run5/numupresel/
    opendata_bnb:
      file: OpenData_run5_bnb_beamon_PeLEE_ntuples_run5_ana 
      pot: 4.87E+19
      trig: 1.16E+07
    bdt_sideband:
      file: SignalRemoved_run5_bnb_beamon_PeLEE_ntuples_run5_ana 
      pot: 1.48E+20 
      trig: 35265730
      sideband_def: (pi0_score < 0.67 or nonpi0_score < 0.70) and bkg_score < 0.72  
    shr_energy_sideband:
      file: ShowerSideband_run5_bnb_beamon_PeLEE_ntuples_run5_ana
      pot: 1.48E+20 
      trig: 35265730
      sideband_def: shr_energy_tot_cali > 0.75
    two_shr_sideband:
      file: TwoShowers_run5_bnb_beamon_PeLEE_ntuples_run5_ana
      pot: 1.48E+20 
      trig: 35265730
      sideband_def: n_showers_contained >= 2
    muon_sideband:
      file: NuMuSideband_run5_bnb_beamon_PeLEE_ntuples_run5_ana
      pot: 1.48E+20 
      trig: 35265730
      sideband_def: n_muons_tot > 0 
    ext:
      file: Run5_bnb_beamOff_PeLee_ntuples_run5_ana_ana 
      trig: 115079907   
    mc:
      file: run5_bnb_nu_overlay_ntuple_v08_00_00_67_run5_ana 
      pot: 8.72E+20
    nue:
      file: run5_bnb_intrinsic_nue_overlay_pandora_unified_reco2_reco2_ana
      pot: 1.59E+23
      filter: abs(nu_pdg)==12 and ccnc == 0 
    drt:
      file: overlay_peleeTuple_uboone_v08_00_00_70_run5_dirt
      pot: 3.57E+20
# CT: Adding detvars - covarage of samples is a bit patchy, only have intrinsic nue for everything thus far
detvar:
  - run_id: "1"
    path: run1/detvar/ 
    cv: 
      nue:
        file: prodgenie_bnb_intrinsic_nue_overlay_DetVar_CV_reco2_v08_00_00_38_run1_reco2_reco2 
        pot: 2.73375e+22
        filter: abs(nu_pdg)==12 and ccnc == 0
      mc:
        file: high_stat_prodgenie_bnb_nu_overlay_DetVar_Run1_CV_reco2_reco2
        pot: 1.66179e+20 
    lydown: # No LYDown used to run 1 - put the CV sample in as a dummy 
      nue:
        file: prodgenie_bnb_intrinsic_nue_overlay_DetVar_CV_reco2_v08_00_00_38_run1_reco2_reco2 
        pot: 2.73375e+22
        filter: abs(nu_pdg)==12 and ccnc == 0
      mc:
        file: high_stat_prodgenie_bnb_nu_overlay_DetVar_Run1_CV_reco2_reco2
        pot: 1.66179e+20 
    lyatt: 
      nue:
        file: prodgenie_bnb_intrinsic_nue_overlay_DetVar_LYAttenuation_v08_00_00_38_run1_reco2_reco2 
        pot: 2.73375e+22
        filter: abs(nu_pdg)==12 and ccnc == 0
      mc:
        file: high_stat_prodgenie_bnb_nu_overlay_DetVar_Run1_LYAttenuation_reco2_reco2
        pot: 1.66179e+20
    lyrayleigh: 
      nue:
        file: prodgenie_bnb_intrinsic_nue_overlay_DetVar_LYRayleigh_v08_00_00_37_run1_reco2_reco2 
        pot: 2.73375e+22
        filter: abs(nu_pdg)==12 and ccnc == 0
      mc:
        file: high_stat_prodgenie_bnb_nu_overlay_DetVar_Run1_LYRayleigh_reco2_reco2
        pot: 1.66179e+20
    sce: 
      nue:
        file: prodgenie_bnb_intrinsic_nue_overlay_detvar_sce_reco2_run1_reco2_reco2 
        pot: 2.73375e+22
        filter: abs(nu_pdg)==12 and ccnc == 0
      mc:
        file: high_stat_prodgenie_bnb_nu_overlay_DetVar_Run1_SCE_reco2_reco2
        pot: 1.66179e+20
    recomb2: 
      nue:
        file: prodgenie_bnb_intrinsic_nue_overlay_detvar_recomb2_reco2_run1_reco2_reco2 
        pot: 2.73375e+22
        filter: abs(nu_pdg)==12 and ccnc == 0
      mc:
        file: high_stat_prodgenie_bnb_nu_overlay_DetVar_Run1_Recombination_reco2_reco2
        pot: 1.66179e+20
    wiremodx: 
      nue:
        file: prodgenie_bnb_intrinsic_nue_overlay_DetVar_wiremod_ScaleX_v08_00_00_42_run1_reco2_reco2 
        pot: 2.73375e+22
        filter: abs(nu_pdg)==12 and ccnc == 0
      mc:
        file: high_stat_prodgenie_bnb_nu_overlay_DetVar_Run1_X_reco2_reco2
        pot: 1.66179e+20
    wiremodyz: 
      nue:
        file: prodgenie_bnb_intrinsic_nue_overlay_DetVar_wiremod_ScaleYZ_v08_00_00_42_run1_reco2_reco2
        pot: 2.73375e+22
        filter: abs(nu_pdg)==12 and ccnc == 0
      mc:
        file: high_stat_prodgenie_bnb_nu_overlay_DetVar_Run1_YZ_reco2_reco2
        pot: 1.66179e+20
    wiremodthetaxz: 
      nue: 
        file: prodgenie_bnb_intrinsic_nue_overlay_DetVar_WireModAngleXZ_v08_00_00_42_run1_reco2_reco2 
        pot: 2.73375e+22
        filter: abs(nu_pdg)==12 and ccnc == 0
      mc: 
        file: high_stat_prodgenie_bnb_nu_overlay_DetVar_Run1_ThetaXZ_reco2_reco2
        pot: 1.66179e+20
    wiremodthetayz: 
      nue: 
        file: prodgenie_bnb_intrinsic_nue_overlay_DetVar_WireModAngleYZ_v08_00_00_42_run1_reco2_reco2
        pot: 2.73375e+22
        filter: abs(nu_pdg)==12 and ccnc == 0
      mc: 
        file: high_stat_prodgenie_bnb_nu_overlay_DetVar_Run1_ThetaYZ_reco2_reco2
        pot: 1.66179e+20
<|MERGE_RESOLUTION|>--- conflicted
+++ resolved
@@ -130,16 +130,6 @@
       trig: 51661509 
       sideband_def: n_showers_contained >= 2
     near_sideband:
-<<<<<<< HEAD
-      file: NearSideband_bnb_beam_on_peleeTuple_uboone_v08_00_00_70_run3
-      pot: 2.57E+20
-      trig: 61326657
-      sideband_def: ((0.75 < reco_e < 1.05 and (pi0_score > 0.1 and nonpi0_score > 0.1)) or (reco_e < 0.75 and (0.1 < pi0_score < 0.67 and 0.1 < nonpi0_score < 0.7))) or ((0.65 < reco_e < 0.9 and bkg_score > 0.4) or (reco_e < 0.65 and 0.4 < bkg_score < 0.72)) 
-    far_sideband:
-      file: FarSideband_bnb_beam_on_peleeTuple_uboone_v08_00_00_70_run3
-      pot: 2.57E+20
-      trig: 61326657
-=======
       file: NearSideband_PostCRTFix_bnb_beam_on_peleeTuple_uboone_v08_00_00_70_run3
       pot: 2.15E+20
       trig: 51661509 
@@ -148,7 +138,6 @@
       file: FarSideband_PostCRTFix_bnb_beam_on_peleeTuple_uboone_v08_00_00_70_run3
       pot: 2.15E+20
       trig: 51661509 
->>>>>>> bec0135a
       sideband_def: (reco_e > 1.05 or (pi0_score < 0.1 and nonpi0_score < 0.1)) or (reco_e > 0.9 or bkg_score < 0.4) 
     ext:
       file: PostCRTFix_bnb_beam_off_peleeTuple_uboone_v08_00_00_70_run3 
@@ -186,13 +175,10 @@
       pot: 3.27E+20
   - run_id: "4a"
     path: run4a/nuepresel/
-<<<<<<< HEAD
-=======
     opendata_bnb:
       file: OpenData_Run4a_bnb_beamOn_PeLee_ntuples_run4a_ana 
       pot: 1.48E+19
       trig: 3266215.92
->>>>>>> bec0135a
     bdt_sideband:
       file: SignalRemoved_Run4a_bnb_beamOn_PeLee_ntuples_run4a_ana 
       pot: 4.50E+19 
@@ -533,15 +519,9 @@
       trig: 51661509 
       sideband_def: n_showers_contained >= 2
     muon_sideband:
-<<<<<<< HEAD
-      file: NuMuSideband_bnb_beam_on_peleeTuple_uboone_v08_00_00_70_run3
-      pot: 2.57E+20
-      trig: 61326657
-=======
       file: NuMuSideband_PostCRTFix_bnb_beam_on_peleeTuple_uboone_v08_00_00_70_run3
       pot: 2.15E+20
       trig: 51661509 
->>>>>>> bec0135a
       sideband_def: n_muons_tot > 0  
     ext:
       file: PostCRTFix_bnb_beam_off_peleeTuple_uboone_v08_00_00_70_run3 
@@ -556,7 +536,6 @@
     drt:
       file: overlay_peleeTuple_uboone_v08_00_00_70_run3_dirt
       pot: 3.27E+20
-<<<<<<< HEAD
   - run_id: "3b"
     path: run3/numupresel/
     muon_sideband:
@@ -580,14 +559,10 @@
       pot: 3.27E+20
   - run_id: "4a"
     path: run4a/numupresel/
-=======
-  - run_id: "4a"
-    path: run4a/numupresel/
     opendata_bnb:
       file: OpenData_Run4a_bnb_beamOn_PeLee_ntuples_run4a_ana 
       pot: 1.48E+19
       trig: 3266215.92
->>>>>>> bec0135a
     bdt_sideband:
       file: SignalRemoved_Run4a_bnb_beamOn_PeLee_ntuples_run4a_ana 
       pot: 4.50E+19 
